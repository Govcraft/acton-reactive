--- conflicted
+++ resolved
@@ -1,85 +1,76 @@
-/*
- *
- *  *
- *  * Copyright (c) 2024 Govcraft.
- *  *
- *  *  Licensed under the Business Source License, Version 1.1 (the "License");
- *  *  you may not use this file except in compliance with the License.
- *  *  You may obtain a copy of the License at
- *  *
- *  *      https://github.com/GovCraft/akton-framework/tree/main/LICENSES
- *  *
- *  *  Change Date: Three years from the release date of this version of the Licensed Work.
- *  *  Change License: Apache License, Version 2.0
- *  *
- *  *  Usage Limitations:
- *  *    - You may use the Licensed Work for non-production purposes only, such as internal testing, development, and experimentation.
- *  *    - You may not use the Licensed Work for any production or commercial purpose, including, but not limited to, the provision of any service to third parties, without a commercial use license from the Licensor, except as stated in the Exemptions section of the License.
-<<<<<<< HEAD
- *  *
- *  *  Exemptions:
- *  *    - Open Source Projects licensed under an OSI-approved open source license.
- *  *    - Non-Profit Organizations using the Licensed Work for non-commercial purposes.
- *  *    - Small For-Profit Companies with annual gross revenues not exceeding $2,000,000 USD.
- *  *
-=======
- *  *
- *  *  Exemptions:
- *  *    - Open Source Projects licensed under an OSI-approved open source license.
- *  *    - Non-Profit Organizations using the Licensed Work for non-commercial purposes.
- *  *    - Small For-Profit Companies with annual gross revenues not exceeding $2,000,000 USD.
- *  *
->>>>>>> c2973bf4
- *  *  Unless required by applicable law or agreed to in writing, software
- *  *  distributed under the License is distributed on an "AS IS" BASIS,
- *  *  WITHOUT WARRANTIES OR CONDITIONS OF ANY KIND, either express or implied.
- *  *  See the License for the specific language governing permissions and
- *  *  limitations under the License.
- *  *
- *
- *
- */
-
-use crate::common::OutboundChannel;
-use crate::traits::AktonMessage;
-use static_assertions::assert_impl_all;
-use std::time::SystemTime;
-/// Represents an envelope that carries a message within the actor system.
-#[derive(Debug)]
-pub struct Envelope {
-    /// The message contained in the envelope.
-    pub message: Box<dyn AktonMessage + Send + Sync + 'static>,
-    /// The identifier of the pool, if any, to which this envelope belongs.
-    pub pool_id: Option<String>,
-    /// The time when the message was sent.
-    pub sent_time: SystemTime,
-    /// The return address for the message response.
-    pub return_address: Option<OutboundChannel>,
-}
-
-impl Envelope {
-    /// Creates a new envelope with the specified message, return address, and pool identifier.
-    ///
-    /// # Parameters
-    /// - `message`: The message to be carried in the envelope.
-    /// - `return_address`: The return address for the message response.
-    /// - `pool_id`: The identifier of the pool to which this envelope belongs, if any.
-    ///
-    /// # Returns
-    /// A new `Envelope` instance.
-    pub fn new(
-        message: Box<dyn AktonMessage + Sync + Send + 'static>,
-        return_address: Option<OutboundChannel>,
-        pool_id: Option<String>,
-    ) -> Self {
-        Envelope {
-            message,
-            sent_time: SystemTime::now(),
-            return_address,
-            pool_id,
-        }
-    }
-}
-
-// Ensures that Envelope implements the Send trait.
-assert_impl_all!(Envelope: Send);
+/*
+ *
+ *  *
+ *  * Copyright (c) 2024 Govcraft.
+ *  *
+ *  *  Licensed under the Business Source License, Version 1.1 (the "License");
+ *  *  you may not use this file except in compliance with the License.
+ *  *  You may obtain a copy of the License at
+ *  *
+ *  *      https://github.com/GovCraft/akton-framework/tree/main/LICENSES
+ *  *
+ *  *  Change Date: Three years from the release date of this version of the Licensed Work.
+ *  *  Change License: Apache License, Version 2.0
+ *  *
+ *  *  Usage Limitations:
+ *  *    - You may use the Licensed Work for non-production purposes only, such as internal testing, development, and experimentation.
+ *  *    - You may not use the Licensed Work for any production or commercial purpose, including, but not limited to, the provision of any service to third parties, without a commercial use license from the Licensor, except as stated in the Exemptions section of the License.
+ *  *
+ *  *  Exemptions:
+ *  *    - Open Source Projects licensed under an OSI-approved open source license.
+ *  *    - Non-Profit Organizations using the Licensed Work for non-commercial purposes.
+ *  *    - Small For-Profit Companies with annual gross revenues not exceeding $2,000,000 USD.
+ *  *
+ *  *  Unless required by applicable law or agreed to in writing, software
+ *  *  distributed under the License is distributed on an "AS IS" BASIS,
+ *  *  WITHOUT WARRANTIES OR CONDITIONS OF ANY KIND, either express or implied.
+ *  *  See the License for the specific language governing permissions and
+ *  *  limitations under the License.
+ *  *
+ *
+ *
+ */
+
+use crate::common::OutboundChannel;
+use crate::traits::AktonMessage;
+use static_assertions::assert_impl_all;
+use std::time::SystemTime;
+/// Represents an envelope that carries a message within the actor system.
+#[derive(Debug)]
+pub struct Envelope {
+    /// The message contained in the envelope.
+    pub message: Box<dyn AktonMessage + Send + Sync + 'static>,
+    /// The identifier of the pool, if any, to which this envelope belongs.
+    pub pool_id: Option<String>,
+    /// The time when the message was sent.
+    pub sent_time: SystemTime,
+    /// The return address for the message response.
+    pub return_address: Option<OutboundChannel>,
+}
+
+impl Envelope {
+    /// Creates a new envelope with the specified message, return address, and pool identifier.
+    ///
+    /// # Parameters
+    /// - `message`: The message to be carried in the envelope.
+    /// - `return_address`: The return address for the message response.
+    /// - `pool_id`: The identifier of the pool to which this envelope belongs, if any.
+    ///
+    /// # Returns
+    /// A new `Envelope` instance.
+    pub fn new(
+        message: Box<dyn AktonMessage + Sync + Send + 'static>,
+        return_address: Option<OutboundChannel>,
+        pool_id: Option<String>,
+    ) -> Self {
+        Envelope {
+            message,
+            sent_time: SystemTime::now(),
+            return_address,
+            pool_id,
+        }
+    }
+}
+
+// Ensures that Envelope implements the Send trait.
+assert_impl_all!(Envelope: Send);