--- conflicted
+++ resolved
@@ -1,323 +1,314 @@
-/*
- *
- *  *
- *  * Copyright (c) 2024 Govcraft.
- *  *
- *  *  Licensed under the Business Source License, Version 1.1 (the "License");
- *  *  you may not use this file except in compliance with the License.
- *  *  You may obtain a copy of the License at
- *  *
- *  *      https://github.com/GovCraft/akton-framework/tree/main/LICENSES
- *  *
- *  *  Change Date: Three years from the release date of this version of the Licensed Work.
- *  *  Change License: Apache License, Version 2.0
- *  *
- *  *  Usage Limitations:
- *  *    - You may use the Licensed Work for non-production purposes only, such as internal testing, development, and experimentation.
- *  *    - You may not use the Licensed Work for any production or commercial purpose, including, but not limited to, the provision of any service to third parties, without a commercial use license from the Licensor, except as stated in the Exemptions section of the License.
-<<<<<<< HEAD
- *  *
- *  *  Exemptions:
- *  *    - Open Source Projects licensed under an OSI-approved open source license.
- *  *    - Non-Profit Organizations using the Licensed Work for non-commercial purposes.
- *  *    - Small For-Profit Companies with annual gross revenues not exceeding $2,000,000 USD.
- *  *
-=======
- *  *
- *  *  Exemptions:
- *  *    - Open Source Projects licensed under an OSI-approved open source license.
- *  *    - Non-Profit Organizations using the Licensed Work for non-commercial purposes.
- *  *    - Small For-Profit Companies with annual gross revenues not exceeding $2,000,000 USD.
- *  *
->>>>>>> c2d3eadb
- *  *  Unless required by applicable law or agreed to in writing, software
- *  *  distributed under the License is distributed on an "AS IS" BASIS,
- *  *  WITHOUT WARRANTIES OR CONDITIONS OF ANY KIND, either express or implied.
- *  *  See the License for the specific language governing permissions and
- *  *  limitations under the License.
- *  *
- *
- *
- */
-
-use std::any::TypeId;
-use std::fmt::Debug;
-
-use crate::common::event_record::EventRecord;
-use crate::common::*;
-use crate::common::{LifecycleReactor, SignalReactor};
-use crate::traits::AktonMessage;
-use dashmap::DashMap;
-use futures::future;
-use std::fmt;
-use std::fmt::Formatter;
-use tracing::{debug, error, instrument};
-
-/// Represents the lifecycle state of an actor when it is idle.
-///
-/// # Type Parameters
-/// - `State`: The type representing the state of the actor.
-pub struct Idle<State: Clone + Default + Send + Debug + 'static> {
-    /// Reactor called before the actor wakes up.
-    pub(crate) on_before_wake: Box<IdleLifecycleReactor<Idle<State>, State>>,
-    /// Reactor called when the actor wakes up.
-    pub(crate) on_wake: Box<LifecycleReactor<Awake<State>, State>>,
-    /// Reactor called just before the actor stops.
-    pub(crate) on_before_stop: Box<LifecycleReactor<Awake<State>, State>>,
-    /// Reactor called when the actor stops.
-    pub(crate) on_stop: Box<LifecycleReactor<Awake<State>, State>>,
-    /// Asynchronous reactor called just before the actor stops.
-    pub(crate) on_before_stop_async: Option<LifecycleReactorAsync<State>>,
-    /// Map of reactors for handling different message types.
-    pub(crate) reactors: ReactorMap<State>,
-}
-
-/// Custom implementation of the `Debug` trait for the `Idle` struct.
-///
-/// This implementation provides a formatted output for the `Idle` struct.
-impl<State: Clone + Default + Send + Debug + 'static> Debug for Idle<State> {
-    /// Formats the `Idle` struct using the given formatter.
-    ///
-    /// # Parameters
-    /// - `f`: The formatter used for writing formatted output.
-    ///
-    /// # Returns
-    /// A result indicating whether the formatting was successful.
-    fn fmt(&self, f: &mut Formatter<'_>) -> fmt::Result {
-        f.debug_struct("Idle")
-            .finish()
-    }
-}
-
-
-/// Represents an actor in the idle state and provides methods to set up its behavior.
-///
-/// # Type Parameters
-/// - `State`: The type representing the state of the actor.
-impl<State: Clone + Default + Send + Debug> Idle<State> {
-    /// Adds a synchronous message handler for a specific message type.
-    ///
-    /// # Parameters
-    /// - `message_reactor`: The function to handle the message.
-    #[instrument(skip(self, message_reactor))]
-    pub fn act_on<M: AktonMessage + 'static + Clone>(
-        &mut self,
-        message_reactor: impl Fn(&mut Actor<Awake<State>, State>, &EventRecord<M>)
-        + Send
-        + Sync
-        + 'static,
-    ) -> &mut Self {
-        let type_id = TypeId::of::<M>();
-
-        // Create a boxed handler for the message type.
-        let handler_box: Box<MessageReactor<State>> = Box::new(
-            move |actor: &mut Actor<Awake<State>, State>, envelope: &Envelope| {
-                if let Some(concrete_msg) = envelope.message.as_any().downcast_ref::<M>() {
-                    let cloned_message = concrete_msg.clone(); // Clone the message.
-                    let event_record = EventRecord {
-                        message: cloned_message,
-                        sent_time: envelope.sent_time,
-                        return_address: OutboundEnvelope::new(
-                            envelope.return_address.clone(),
-                            actor.key.clone(),
-                        ),
-                    };
-                    message_reactor(actor, &event_record);
-                    Box::pin(())
-                } else {
-                    error!(
-                        "Message type mismatch: expected {:?}",
-                        std::any::type_name::<M>()
-                    );
-                    unreachable!("Shouldn't get here");
-                };
-            },
-        );
-
-        // Insert the handler into the reactors map.
-        let _ = &self
-            .reactors
-            .insert(type_id, ReactorItem::Message(handler_box));
-
-        self
-    }
-
-    /// Adds an asynchronous message handler for a specific message type.
-    ///
-    /// # Parameters
-    /// - `message_processor`: The function to handle the message.
-    #[instrument(skip(self, message_processor))]
-    pub fn act_on_async<M>(
-        &mut self,
-        message_processor: impl for<'a> Fn(&'a mut Actor<Awake<State>, State>, &'a EventRecord<&'a M>) -> Fut
-        + 'static
-        + Sync
-        + Send,
-    ) -> &mut Self
-        where
-            M: AktonMessage + 'static,
-    {
-        let type_id = TypeId::of::<M>();
-
-        // Create a boxed handler for the message type.
-        let handler_box = Box::new(
-            move |actor: &mut Actor<Awake<State>, State>, envelope: &Envelope| -> Fut {
-                if let Some(concrete_msg) = envelope.message.as_any().downcast_ref::<M>() {
-                    let event_record = EventRecord {
-                        message: concrete_msg,
-                        sent_time: envelope.sent_time,
-                        return_address: actor.parent_return_envelope.clone(),
-                    };
-                    // Call the user-provided function and get the future.
-                    let user_future = message_processor(actor, &event_record);
-
-                    // Automatically box and pin the user future.
-                    Box::pin(user_future)
-                } else {
-                    // Return an immediately resolving future if downcast fails.
-                    Box::pin(async {})
-                }
-            },
-        );
-
-        // Insert the handler into the reactors map.
-        let _ = &self
-            .reactors
-            .insert(type_id, ReactorItem::Future(handler_box));
-        self
-    }
-
-    /// Adds an internal signal handler for a specific signal type.
-    ///
-    /// # Parameters
-    /// - `signal_reactor`: The function to handle the signal.
-    #[instrument(skip(self, signal_reactor))]
-    pub fn act_on_internal_signal<M: AktonMessage + 'static + Clone>(
-        &mut self,
-        signal_reactor: impl Fn(&mut Actor<Awake<State>, State>, &dyn AktonMessage) -> Fut
-        + Send
-        + Sync
-        + 'static,
-    ) -> &mut Self {
-        let type_id = TypeId::of::<M>();
-
-        // Create a boxed handler for the signal type.
-        let handler_box: Box<SignalReactor<State>> = Box::new(
-            move |actor: &mut Actor<Awake<State>, State>, message: &dyn AktonMessage| -> Fut {
-                if let Some(concrete_msg) = message.as_any().downcast_ref::<M>() {
-                    let fut = signal_reactor(actor, concrete_msg);
-                    Box::pin(fut)
-                } else {
-                    error!(
-                        "Message type mismatch: expected {:?}",
-                        std::any::type_name::<M>()
-                    );
-                    Box::pin(future::ready(()))
-                }
-            },
-        );
-
-        debug!("adding signal reactor to reactors");
-        // Insert the handler into the reactors map.
-        let _ = &self
-            .reactors
-            .insert(type_id, ReactorItem::Signal(handler_box));
-
-        self
-    }
-
-    /// Sets the reactor to be called before the actor wakes up.
-    ///
-    /// # Parameters
-    /// - `life_cycle_event_reactor`: The function to be called.
-    pub fn on_before_wake(
-        &mut self,
-        life_cycle_event_reactor: impl Fn(&Actor<Idle<State>, State>) + Send + 'static,
-    ) -> &mut Self {
-        self.on_before_wake = Box::new(life_cycle_event_reactor);
-        self
-    }
-
-    /// Sets the reactor to be called when the actor wakes up.
-    ///
-    /// # Parameters
-    /// - `life_cycle_event_reactor`: The function to be called.
-    pub fn on_wake(
-        &mut self,
-        life_cycle_event_reactor: impl Fn(&Actor<Awake<State>, State>) + Send + 'static,
-    ) -> &mut Self {
-        // Create a boxed handler that can be stored in the HashMap.
-        self.on_wake = Box::new(life_cycle_event_reactor);
-        self
-    }
-
-    /// Sets the reactor to be called when the actor stops.
-    ///
-    /// # Parameters
-    /// - `life_cycle_event_reactor`: The function to be called.
-    pub fn on_stop(
-        &mut self,
-        life_cycle_event_reactor: impl Fn(&Actor<Awake<State>, State>) + Send + 'static,
-    ) -> &mut Self {
-        // Create a boxed handler that can be stored in the HashMap.
-        self.on_stop = Box::new(life_cycle_event_reactor);
-        self
-    }
-
-    /// Sets the reactor to be called just before the actor stops.
-    ///
-    /// # Parameters
-    /// - `life_cycle_event_reactor`: The function to be called.
-    pub fn on_before_stop(
-        &mut self,
-        life_cycle_event_reactor: impl Fn(&Actor<Awake<State>, State>) + Send + 'static,
-    ) -> &mut Self {
-        // Create a boxed handler that can be stored in the HashMap.
-        self.on_before_stop = Box::new(life_cycle_event_reactor);
-        self
-    }
-
-    /// Sets the asynchronous reactor to be called just before the actor stops.
-    ///
-    /// # Parameters
-    /// - `f`: The asynchronous function to be called.
-    pub fn on_before_stop_async<F>(&mut self, f: F) -> &mut Self
-        where
-            F: for<'a> Fn(&'a Actor<Awake<State>, State>) -> Fut + Send + Sync + 'static,
-    {
-        self.on_before_stop_async = Some(Box::new(f));
-        self
-    }
-
-    /// Creates a new idle actor with default lifecycle reactors.
-    ///
-    /// # Returns
-    /// A new `Idle` instance with default settings.
-    pub(crate) fn new() -> Idle<State>
-        where
-            State: Send + 'static,
-    {
-        Idle {
-            on_before_wake: Box::new(|_| {}),
-            on_wake: Box::new(|_| {}),
-            on_before_stop: Box::new(|_| {}),
-            on_stop: Box::new(|_| {}),
-            on_before_stop_async: None,
-            reactors: DashMap::new(),
-        }
-    }
-}
-
-/// Provides a default implementation for the `Idle` struct.
-///
-/// This implementation creates a new `Idle` instance with default settings.
-impl<State: Clone + Default + Send + Debug + 'static> Default for Idle<State> {
-    /// Creates a new `Idle` instance with default settings.
-    ///
-    /// # Returns
-    /// A new `Idle` instance.
-    fn default() -> Self {
-        Idle::new()
-    }
-}
-
+/*
+ *
+ *  *
+ *  * Copyright (c) 2024 Govcraft.
+ *  *
+ *  *  Licensed under the Business Source License, Version 1.1 (the "License");
+ *  *  you may not use this file except in compliance with the License.
+ *  *  You may obtain a copy of the License at
+ *  *
+ *  *      https://github.com/GovCraft/akton-framework/tree/main/LICENSES
+ *  *
+ *  *  Change Date: Three years from the release date of this version of the Licensed Work.
+ *  *  Change License: Apache License, Version 2.0
+ *  *
+ *  *  Usage Limitations:
+ *  *    - You may use the Licensed Work for non-production purposes only, such as internal testing, development, and experimentation.
+ *  *    - You may not use the Licensed Work for any production or commercial purpose, including, but not limited to, the provision of any service to third parties, without a commercial use license from the Licensor, except as stated in the Exemptions section of the License.
+ *  *
+ *  *  Exemptions:
+ *  *    - Open Source Projects licensed under an OSI-approved open source license.
+ *  *    - Non-Profit Organizations using the Licensed Work for non-commercial purposes.
+ *  *    - Small For-Profit Companies with annual gross revenues not exceeding $2,000,000 USD.
+ *  *
+ *  *  Unless required by applicable law or agreed to in writing, software
+ *  *  distributed under the License is distributed on an "AS IS" BASIS,
+ *  *  WITHOUT WARRANTIES OR CONDITIONS OF ANY KIND, either express or implied.
+ *  *  See the License for the specific language governing permissions and
+ *  *  limitations under the License.
+ *  *
+ *
+ *
+ */
+
+use std::any::TypeId;
+use std::fmt::Debug;
+
+use crate::common::event_record::EventRecord;
+use crate::common::*;
+use crate::common::{LifecycleReactor, SignalReactor};
+use crate::traits::AktonMessage;
+use dashmap::DashMap;
+use futures::future;
+use std::fmt;
+use std::fmt::Formatter;
+use tracing::{debug, error, instrument};
+
+/// Represents the lifecycle state of an actor when it is idle.
+///
+/// # Type Parameters
+/// - `State`: The type representing the state of the actor.
+pub struct Idle<State: Clone + Default + Send + Debug + 'static> {
+    /// Reactor called before the actor wakes up.
+    pub(crate) on_before_wake: Box<IdleLifecycleReactor<Idle<State>, State>>,
+    /// Reactor called when the actor wakes up.
+    pub(crate) on_wake: Box<LifecycleReactor<Awake<State>, State>>,
+    /// Reactor called just before the actor stops.
+    pub(crate) on_before_stop: Box<LifecycleReactor<Awake<State>, State>>,
+    /// Reactor called when the actor stops.
+    pub(crate) on_stop: Box<LifecycleReactor<Awake<State>, State>>,
+    /// Asynchronous reactor called just before the actor stops.
+    pub(crate) on_before_stop_async: Option<LifecycleReactorAsync<State>>,
+    /// Map of reactors for handling different message types.
+    pub(crate) reactors: ReactorMap<State>,
+}
+
+/// Custom implementation of the `Debug` trait for the `Idle` struct.
+///
+/// This implementation provides a formatted output for the `Idle` struct.
+impl<State: Clone + Default + Send + Debug + 'static> Debug for Idle<State> {
+    /// Formats the `Idle` struct using the given formatter.
+    ///
+    /// # Parameters
+    /// - `f`: The formatter used for writing formatted output.
+    ///
+    /// # Returns
+    /// A result indicating whether the formatting was successful.
+    fn fmt(&self, f: &mut Formatter<'_>) -> fmt::Result {
+        f.debug_struct("Idle")
+            .finish()
+    }
+}
+
+
+/// Represents an actor in the idle state and provides methods to set up its behavior.
+///
+/// # Type Parameters
+/// - `State`: The type representing the state of the actor.
+impl<State: Clone + Default + Send + Debug> Idle<State> {
+    /// Adds a synchronous message handler for a specific message type.
+    ///
+    /// # Parameters
+    /// - `message_reactor`: The function to handle the message.
+    #[instrument(skip(self, message_reactor))]
+    pub fn act_on<M: AktonMessage + 'static + Clone>(
+        &mut self,
+        message_reactor: impl Fn(&mut Actor<Awake<State>, State>, &EventRecord<M>)
+        + Send
+        + Sync
+        + 'static,
+    ) -> &mut Self {
+        let type_id = TypeId::of::<M>();
+
+        // Create a boxed handler for the message type.
+        let handler_box: Box<MessageReactor<State>> = Box::new(
+            move |actor: &mut Actor<Awake<State>, State>, envelope: &Envelope| {
+                if let Some(concrete_msg) = envelope.message.as_any().downcast_ref::<M>() {
+                    let cloned_message = concrete_msg.clone(); // Clone the message.
+                    let event_record = EventRecord {
+                        message: cloned_message,
+                        sent_time: envelope.sent_time,
+                        return_address: OutboundEnvelope::new(
+                            envelope.return_address.clone(),
+                            actor.key.clone(),
+                        ),
+                    };
+                    message_reactor(actor, &event_record);
+                    Box::pin(())
+                } else {
+                    error!(
+                        "Message type mismatch: expected {:?}",
+                        std::any::type_name::<M>()
+                    );
+                    unreachable!("Shouldn't get here");
+                };
+            },
+        );
+
+        // Insert the handler into the reactors map.
+        let _ = &self
+            .reactors
+            .insert(type_id, ReactorItem::Message(handler_box));
+
+        self
+    }
+
+    /// Adds an asynchronous message handler for a specific message type.
+    ///
+    /// # Parameters
+    /// - `message_processor`: The function to handle the message.
+    #[instrument(skip(self, message_processor))]
+    pub fn act_on_async<M>(
+        &mut self,
+        message_processor: impl for<'a> Fn(&'a mut Actor<Awake<State>, State>, &'a EventRecord<&'a M>) -> Fut
+        + 'static
+        + Sync
+        + Send,
+    ) -> &mut Self
+        where
+            M: AktonMessage + 'static,
+    {
+        let type_id = TypeId::of::<M>();
+
+        // Create a boxed handler for the message type.
+        let handler_box = Box::new(
+            move |actor: &mut Actor<Awake<State>, State>, envelope: &Envelope| -> Fut {
+                if let Some(concrete_msg) = envelope.message.as_any().downcast_ref::<M>() {
+                    let event_record = EventRecord {
+                        message: concrete_msg,
+                        sent_time: envelope.sent_time,
+                        return_address: actor.parent_return_envelope.clone(),
+                    };
+                    // Call the user-provided function and get the future.
+                    let user_future = message_processor(actor, &event_record);
+
+                    // Automatically box and pin the user future.
+                    Box::pin(user_future)
+                } else {
+                    // Return an immediately resolving future if downcast fails.
+                    Box::pin(async {})
+                }
+            },
+        );
+
+        // Insert the handler into the reactors map.
+        let _ = &self
+            .reactors
+            .insert(type_id, ReactorItem::Future(handler_box));
+        self
+    }
+
+    /// Adds an internal signal handler for a specific signal type.
+    ///
+    /// # Parameters
+    /// - `signal_reactor`: The function to handle the signal.
+    #[instrument(skip(self, signal_reactor))]
+    pub fn act_on_internal_signal<M: AktonMessage + 'static + Clone>(
+        &mut self,
+        signal_reactor: impl Fn(&mut Actor<Awake<State>, State>, &dyn AktonMessage) -> Fut
+        + Send
+        + Sync
+        + 'static,
+    ) -> &mut Self {
+        let type_id = TypeId::of::<M>();
+
+        // Create a boxed handler for the signal type.
+        let handler_box: Box<SignalReactor<State>> = Box::new(
+            move |actor: &mut Actor<Awake<State>, State>, message: &dyn AktonMessage| -> Fut {
+                if let Some(concrete_msg) = message.as_any().downcast_ref::<M>() {
+                    let fut = signal_reactor(actor, concrete_msg);
+                    Box::pin(fut)
+                } else {
+                    error!(
+                        "Message type mismatch: expected {:?}",
+                        std::any::type_name::<M>()
+                    );
+                    Box::pin(future::ready(()))
+                }
+            },
+        );
+
+        debug!("adding signal reactor to reactors");
+        // Insert the handler into the reactors map.
+        let _ = &self
+            .reactors
+            .insert(type_id, ReactorItem::Signal(handler_box));
+
+        self
+    }
+
+    /// Sets the reactor to be called before the actor wakes up.
+    ///
+    /// # Parameters
+    /// - `life_cycle_event_reactor`: The function to be called.
+    pub fn on_before_wake(
+        &mut self,
+        life_cycle_event_reactor: impl Fn(&Actor<Idle<State>, State>) + Send + 'static,
+    ) -> &mut Self {
+        self.on_before_wake = Box::new(life_cycle_event_reactor);
+        self
+    }
+
+    /// Sets the reactor to be called when the actor wakes up.
+    ///
+    /// # Parameters
+    /// - `life_cycle_event_reactor`: The function to be called.
+    pub fn on_wake(
+        &mut self,
+        life_cycle_event_reactor: impl Fn(&Actor<Awake<State>, State>) + Send + 'static,
+    ) -> &mut Self {
+        // Create a boxed handler that can be stored in the HashMap.
+        self.on_wake = Box::new(life_cycle_event_reactor);
+        self
+    }
+
+    /// Sets the reactor to be called when the actor stops.
+    ///
+    /// # Parameters
+    /// - `life_cycle_event_reactor`: The function to be called.
+    pub fn on_stop(
+        &mut self,
+        life_cycle_event_reactor: impl Fn(&Actor<Awake<State>, State>) + Send + 'static,
+    ) -> &mut Self {
+        // Create a boxed handler that can be stored in the HashMap.
+        self.on_stop = Box::new(life_cycle_event_reactor);
+        self
+    }
+
+    /// Sets the reactor to be called just before the actor stops.
+    ///
+    /// # Parameters
+    /// - `life_cycle_event_reactor`: The function to be called.
+    pub fn on_before_stop(
+        &mut self,
+        life_cycle_event_reactor: impl Fn(&Actor<Awake<State>, State>) + Send + 'static,
+    ) -> &mut Self {
+        // Create a boxed handler that can be stored in the HashMap.
+        self.on_before_stop = Box::new(life_cycle_event_reactor);
+        self
+    }
+
+    /// Sets the asynchronous reactor to be called just before the actor stops.
+    ///
+    /// # Parameters
+    /// - `f`: The asynchronous function to be called.
+    pub fn on_before_stop_async<F>(&mut self, f: F) -> &mut Self
+        where
+            F: for<'a> Fn(&'a Actor<Awake<State>, State>) -> Fut + Send + Sync + 'static,
+    {
+        self.on_before_stop_async = Some(Box::new(f));
+        self
+    }
+
+    /// Creates a new idle actor with default lifecycle reactors.
+    ///
+    /// # Returns
+    /// A new `Idle` instance with default settings.
+    pub(crate) fn new() -> Idle<State>
+        where
+            State: Send + 'static,
+    {
+        Idle {
+            on_before_wake: Box::new(|_| {}),
+            on_wake: Box::new(|_| {}),
+            on_before_stop: Box::new(|_| {}),
+            on_stop: Box::new(|_| {}),
+            on_before_stop_async: None,
+            reactors: DashMap::new(),
+        }
+    }
+}
+
+/// Provides a default implementation for the `Idle` struct.
+///
+/// This implementation creates a new `Idle` instance with default settings.
+impl<State: Clone + Default + Send + Debug + 'static> Default for Idle<State> {
+    /// Creates a new `Idle` instance with default settings.
+    ///
+    /// # Returns
+    /// A new `Idle` instance.
+    fn default() -> Self {
+        Idle::new()
+    }
+}
+