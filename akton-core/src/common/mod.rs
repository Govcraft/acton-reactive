/*
 *
 *  *
 *  * Copyright (c) 2024 Govcraft.
 *  *
 *  *  Licensed under the Business Source License, Version 1.1 (the "License");
 *  *  you may not use this file except in compliance with the License.
 *  *  You may obtain a copy of the License at
 *  *
 *  *      https://github.com/GovCraft/akton-framework/tree/main/LICENSES
 *  *
 *  *  Change Date: Three years from the release date of this version of the Licensed Work.
 *  *  Change License: Apache License, Version 2.0
<<<<<<< HEAD
 *  *
 *  *  Usage Limitations:
 *  *    - You may use the Licensed Work for non-production purposes only, such as internal testing, development, and experimentation.
 *  *    - You may not use the Licensed Work for any production or commercial purpose, including, but not limited to, the provision of any service to third parties, without a commercial use license from the Licensor, except as stated in the Exemptions section of the License.
 *  *
 *  *  Exemptions:
 *  *    - Open Source Projects licensed under an OSI-approved open source license.
 *  *    - Non-Profit Organizations using the Licensed Work for non-commercial purposes.
 *  *    - Small For-Profit Companies with annual gross revenues not exceeding $2,000,000 USD.
 *  *
=======
 *  *
 *  *  Usage Limitations:
 *  *    - You may use the Licensed Work for non-production purposes only, such as internal testing, development, and experimentation.
 *  *    - You may not use the Licensed Work for any production or commercial purpose, including, but not limited to, the provision of any service to third parties, without a commercial use license from the Licensor, except as stated in the Exemptions section of the License.
 *  *
 *  *  Exemptions:
 *  *    - Open Source Projects licensed under an OSI-approved open source license.
 *  *    - Non-Profit Organizations using the Licensed Work for non-commercial purposes.
 *  *    - Small For-Profit Companies with annual gross revenues not exceeding $2,000,000 USD.
 *  *
>>>>>>> c2d3eadb
 *  *  Unless required by applicable law or agreed to in writing, software
 *  *  distributed under the License is distributed on an "AS IS" BASIS,
 *  *  WITHOUT WARRANTIES OR CONDITIONS OF ANY KIND, either express or implied.
 *  *  See the License for the specific language governing permissions and
 *  *  limitations under the License.
 *  *
 *
 *
 */
mod load_balance_strategy;
pub use load_balance_strategy::*;
mod message_error;
pub use message_error::MessageError;
mod event_record;
pub use event_record::EventRecord;
mod outbound_envelope;
pub use outbound_envelope::OutboundEnvelope;
mod supervisor;
pub(crate) use supervisor::*;
mod envelope;
pub use envelope::Envelope;
mod akton;
pub use akton::Akton;

mod types;
pub use types::*;

mod idle;
pub use idle::Idle;

mod awake;
pub use awake::Awake;

mod signal;
pub use signal::SystemSignal;

mod context;
pub use context::Context;

mod actor;
mod pool_builder;
pub use pool_builder::PoolBuilder;
mod pool_item;
mod pool_config;
pub(crate) use pool_config::PoolConfig;

pub(crate) use pool_item::PoolItem;

pub use actor::Actor;
<|MERGE_RESOLUTION|>--- conflicted
+++ resolved
@@ -1,85 +1,72 @@
-/*
- *
- *  *
- *  * Copyright (c) 2024 Govcraft.
- *  *
- *  *  Licensed under the Business Source License, Version 1.1 (the "License");
- *  *  you may not use this file except in compliance with the License.
- *  *  You may obtain a copy of the License at
- *  *
- *  *      https://github.com/GovCraft/akton-framework/tree/main/LICENSES
- *  *
- *  *  Change Date: Three years from the release date of this version of the Licensed Work.
- *  *  Change License: Apache License, Version 2.0
-<<<<<<< HEAD
- *  *
- *  *  Usage Limitations:
- *  *    - You may use the Licensed Work for non-production purposes only, such as internal testing, development, and experimentation.
- *  *    - You may not use the Licensed Work for any production or commercial purpose, including, but not limited to, the provision of any service to third parties, without a commercial use license from the Licensor, except as stated in the Exemptions section of the License.
- *  *
- *  *  Exemptions:
- *  *    - Open Source Projects licensed under an OSI-approved open source license.
- *  *    - Non-Profit Organizations using the Licensed Work for non-commercial purposes.
- *  *    - Small For-Profit Companies with annual gross revenues not exceeding $2,000,000 USD.
- *  *
-=======
- *  *
- *  *  Usage Limitations:
- *  *    - You may use the Licensed Work for non-production purposes only, such as internal testing, development, and experimentation.
- *  *    - You may not use the Licensed Work for any production or commercial purpose, including, but not limited to, the provision of any service to third parties, without a commercial use license from the Licensor, except as stated in the Exemptions section of the License.
- *  *
- *  *  Exemptions:
- *  *    - Open Source Projects licensed under an OSI-approved open source license.
- *  *    - Non-Profit Organizations using the Licensed Work for non-commercial purposes.
- *  *    - Small For-Profit Companies with annual gross revenues not exceeding $2,000,000 USD.
- *  *
->>>>>>> c2d3eadb
- *  *  Unless required by applicable law or agreed to in writing, software
- *  *  distributed under the License is distributed on an "AS IS" BASIS,
- *  *  WITHOUT WARRANTIES OR CONDITIONS OF ANY KIND, either express or implied.
- *  *  See the License for the specific language governing permissions and
- *  *  limitations under the License.
- *  *
- *
- *
- */
-mod load_balance_strategy;
-pub use load_balance_strategy::*;
-mod message_error;
-pub use message_error::MessageError;
-mod event_record;
-pub use event_record::EventRecord;
-mod outbound_envelope;
-pub use outbound_envelope::OutboundEnvelope;
-mod supervisor;
-pub(crate) use supervisor::*;
-mod envelope;
-pub use envelope::Envelope;
-mod akton;
-pub use akton::Akton;
-
-mod types;
-pub use types::*;
-
-mod idle;
-pub use idle::Idle;
-
-mod awake;
-pub use awake::Awake;
-
-mod signal;
-pub use signal::SystemSignal;
-
-mod context;
-pub use context::Context;
-
-mod actor;
-mod pool_builder;
-pub use pool_builder::PoolBuilder;
-mod pool_item;
-mod pool_config;
-pub(crate) use pool_config::PoolConfig;
-
-pub(crate) use pool_item::PoolItem;
-
-pub use actor::Actor;
+/*
+ *
+ *  *
+ *  * Copyright (c) 2024 Govcraft.
+ *  *
+ *  *  Licensed under the Business Source License, Version 1.1 (the "License");
+ *  *  you may not use this file except in compliance with the License.
+ *  *  You may obtain a copy of the License at
+ *  *
+ *  *      https://github.com/GovCraft/akton-framework/tree/main/LICENSES
+ *  *
+ *  *  Change Date: Three years from the release date of this version of the Licensed Work.
+ *  *  Change License: Apache License, Version 2.0
+ *  *
+ *  *  Usage Limitations:
+ *  *    - You may use the Licensed Work for non-production purposes only, such as internal testing, development, and experimentation.
+ *  *    - You may not use the Licensed Work for any production or commercial purpose, including, but not limited to, the provision of any service to third parties, without a commercial use license from the Licensor, except as stated in the Exemptions section of the License.
+ *  *
+ *  *  Exemptions:
+ *  *    - Open Source Projects licensed under an OSI-approved open source license.
+ *  *    - Non-Profit Organizations using the Licensed Work for non-commercial purposes.
+ *  *    - Small For-Profit Companies with annual gross revenues not exceeding $2,000,000 USD.
+ *  *
+ *  *  Unless required by applicable law or agreed to in writing, software
+ *  *  distributed under the License is distributed on an "AS IS" BASIS,
+ *  *  WITHOUT WARRANTIES OR CONDITIONS OF ANY KIND, either express or implied.
+ *  *  See the License for the specific language governing permissions and
+ *  *  limitations under the License.
+ *  *
+ *
+ *
+ */
+mod load_balance_strategy;
+pub use load_balance_strategy::*;
+mod message_error;
+pub use message_error::MessageError;
+mod event_record;
+pub use event_record::EventRecord;
+mod outbound_envelope;
+pub use outbound_envelope::OutboundEnvelope;
+mod supervisor;
+pub(crate) use supervisor::*;
+mod envelope;
+pub use envelope::Envelope;
+mod akton;
+pub use akton::Akton;
+
+mod types;
+pub use types::*;
+
+mod idle;
+pub use idle::Idle;
+
+mod awake;
+pub use awake::Awake;
+
+mod signal;
+pub use signal::SystemSignal;
+
+mod context;
+pub use context::Context;
+
+mod actor;
+mod pool_builder;
+pub use pool_builder::PoolBuilder;
+mod pool_item;
+mod pool_config;
+pub(crate) use pool_config::PoolConfig;
+
+pub(crate) use pool_item::PoolItem;
+
+pub use actor::Actor;