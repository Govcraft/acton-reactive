--- conflicted
+++ resolved
@@ -13,38 +13,14 @@
  * See the applicable License for the specific language governing permissions and
  * limitations under that License.
  */
-<<<<<<< HEAD
-
-// Broadcast Example: A team of agents working together with shared messages
-//
-// This example shows how multiple agents can work together:
-// - Broadcasting messages to multiple agents
-// - Coordinating work between different agents
-// - Using a shared message broker for communication
-// - Pretty printing with colors for better visibility
-=======
 use std::io::{stdout, Write};
 use std::io::Stdout;
->>>>>>> 7caa30fc
-
-use acton_reactive::prelude::*;
+
 use crossterm::{
     execute,
     style::{Color, Print, ResetColor, SetForegroundColor},
 };
-use std::io::Stdout;
-use std::io::{stdout, Write};
-
-<<<<<<< HEAD
-// Our team of agents! Each one has a specific job:
-// 1. DataCollector: Collects and stores numbers
-// 2. Aggregator: Adds up all the numbers
-// 3. Printer: Shows what everyone is doing
-
-#[derive(Default, Debug)]
-struct DataCollector {
-    // Keeps track of all the numbers we've seen
-=======
+
 use acton_reactive::prelude::*;
 // Import the macro for agent state structs
 use acton_macro::acton_actor;
@@ -54,7 +30,6 @@
 #[acton_actor]
 struct DataCollector {
     /// Stores received data points.
->>>>>>> 7caa30fc
     data_points: Vec<i32>,
 }
 
@@ -62,11 +37,7 @@
 // The `#[acton_actor]` macro derives `Default`, `Clone`, and implements `Debug`.
 #[acton_actor]
 struct Aggregator {
-<<<<<<< HEAD
-    // Keeps a running total of all numbers
-=======
     /// Stores the running sum of received data.
->>>>>>> 7caa30fc
     sum: i32,
 }
 
@@ -76,37 +47,19 @@
 // which `Stdout` does not implement. We derive Debug manually.
 #[derive(Debug)]
 struct Printer {
-<<<<<<< HEAD
-    // Handles colorful output to the terminal
-    out: Stdout,
-}
-
-// Default setup for our Printer
-=======
     /// Handle to standard output for printing.
     out: Stdout,
 }
 
 // Manual Default implementation for Printer state.
->>>>>>> 7caa30fc
 impl Default for Printer {
     fn default() -> Self {
-        Self { out: stdout() }
+        Self {
+            out: stdout()
+        }
     }
 }
 
-<<<<<<< HEAD
-// Messages are like notes our agents pass around
-// NewData: When we get a new number to process
-#[derive(Clone, Debug)]
-struct NewData(i32);
-
-// Status updates use these types
-type From = String; // Who sent the message
-type Status = String; // What's the message about
-
-// StatusUpdate: Different kinds of updates agents can share
-=======
 // --- Messages ---
 
 /// Message broadcast when new data is available.
@@ -118,74 +71,17 @@
 type Status = String;
 
 /// Message broadcast to report agent status or results.
->>>>>>> 7caa30fc
 #[derive(Clone, Debug)]
 enum StatusUpdate {
-    Ready(From, Status), // "I'm ready to work!"
-    Updated(From, i32),  // "I just processed this number!"
-    Done(i32),           // "All done! Here's the final result!"
+    Ready(From, Status),
+    Updated(From, i32),
+    Done(i32),
 }
 
 // --- Main Application Logic ---
 
 #[tokio::main]
 async fn main() {
-<<<<<<< HEAD
-    // Start up our application
-    let mut app = ActonApp::launch();
-
-    // Create our team of agents
-    let mut data_collector = app.new_agent::<DataCollector>().await;
-    let mut aggregator = app.new_agent::<Aggregator>().await;
-    let mut printer = app.new_agent::<Printer>().await;
-
-    // Set up the DataCollector agent
-    data_collector
-        // When we get new data...
-        .act_on::<NewData>(|agent, envelope| {
-            // Store the new number
-            agent.model.data_points.push(envelope.message().0);
-
-            // Let everyone know we got new data
-            let broker = agent.broker().clone();
-            let message = envelope.message().0;
-            Box::pin(async move {
-                broker
-                    .broadcast(StatusUpdate::Updated("DataCollector".to_string(), message))
-                    .await
-            })
-        })
-        // When we start up...
-        .after_start(|agent| {
-            let broker = agent.broker().clone();
-            Box::pin(async move {
-                broker
-                    .broadcast(StatusUpdate::Ready(
-                        "DataCollector".to_string(),
-                        "ready to collect data".to_string(),
-                    ))
-                    .await
-            })
-        });
-
-    // Set up the Aggregator agent
-    aggregator
-        // When we get new data...
-        .act_on::<NewData>(|agent, envelope| {
-            // Add the new number to our sum
-            agent.model.sum += envelope.message().0;
-
-            // Let everyone know we updated the sum
-            let broker = agent.broker().clone();
-            let sum = agent.model.sum;
-            Box::pin(async move {
-                broker
-                    .broadcast(StatusUpdate::Updated("Aggregator".to_string(), sum))
-                    .await
-            })
-        })
-        // When we start up...
-=======
     // 1. Launch the Acton runtime environment.
     let mut runtime = ActonApp::launch();
     // Get a handle to the central message broker provided by the runtime.
@@ -230,37 +126,16 @@
             Box::pin(async move { broker_handle.broadcast(StatusUpdate::Updated("Aggregator".to_string(), sum)).await })
         })
         // After starting, broadcast its readiness.
->>>>>>> 7caa30fc
         .after_start(|agent| {
             let broker_handle = agent.broker().clone();
             Box::pin(async move {
-<<<<<<< HEAD
-                broker
-                    .broadcast(StatusUpdate::Ready(
-                        "Aggregator".to_string(),
-                        "ready to sum data".to_string(),
-                    ))
-                    .await
-            })
-        })
-        // When we're shutting down...
-=======
                 broker_handle.broadcast(StatusUpdate::Ready("Aggregator".to_string(), "ready to sum data".to_string())).await;
             })
         })
         // Before stopping, broadcast the final sum.
->>>>>>> 7caa30fc
         .before_stop(|agent| {
             let broker_handle = agent.broker().clone();
             let sum = agent.model.sum;
-<<<<<<< HEAD
-            Box::pin(async move { broker.broadcast(StatusUpdate::Done(sum)).await })
-        });
-
-    // Set up the Printer agent
-    printer
-        // When we get a status update...
-=======
             Box::pin(async move {
                 broker_handle.broadcast(StatusUpdate::Done(sum)).await;
             })
@@ -269,43 +144,21 @@
     // 5. Configure the Printer agent.
     printer_builder
         // Handler for `StatusUpdate` messages (broadcast by other agents).
->>>>>>> 7caa30fc
         .act_on::<StatusUpdate>(|agent, envelope| {
             // Use crossterm to print formatted/colored output based on the message variant.
             match &envelope.message() {
-                // Someone is ready to work
                 StatusUpdate::Ready(who, what) => {
                     let _ = execute!(
-<<<<<<< HEAD
-                        agent.model.out,
-                        SetForegroundColor(Color::DarkYellow),
-                        Print("\u{2713}  "), // Checkmark
-                        SetForegroundColor(Color::Yellow),
-                        Print(format!("{}", who)),
-=======
                         &mut agent.model.out, // Use the Stdout handle from agent state (needs mut ref).
                         SetForegroundColor(Color::DarkYellow),
                         Print("\u{2713}  "),
                         SetForegroundColor(Color::Yellow),
                         Print(who.to_string()),
->>>>>>> 7caa30fc
                         SetForegroundColor(Color::DarkYellow),
                         Print(format!(" is {}!\n", what)),
                         ResetColor
                     );
                 }
-<<<<<<< HEAD
-                // Someone processed new data
-                StatusUpdate::Updated(who, what) => {
-                    let _ = execute!(
-                        agent.model.out,
-                        SetForegroundColor(Color::DarkCyan),
-                        Print("\u{2139}  "), // Info symbol
-                        SetForegroundColor(Color::Cyan),
-                        Print(format!("{}", who)),
-                        SetForegroundColor(Color::DarkCyan),
-                        Print(format!(" is {}!\n", what)),
-=======
                 StatusUpdate::Updated(who, data_value) => {
                     let _ = execute!(
                         &mut agent.model.out,
@@ -315,64 +168,23 @@
                         Print(who.to_string()),
                         SetForegroundColor(Color::DarkCyan),
                         Print(format!(" updated value: {}!\n", data_value)),
->>>>>>> 7caa30fc
                         ResetColor
                     );
                 }
-                // We're all done!
                 StatusUpdate::Done(sum) => {
                     let _ = execute!(
-<<<<<<< HEAD
-                        agent.model.out,
-                        SetForegroundColor(Color::DarkMagenta),
-                        Print("\u{1F680} "), // Rocket
-=======
                         &mut agent.model.out,
                         SetForegroundColor(Color::DarkMagenta),
                         Print("\u{1F680} "),
->>>>>>> 7caa30fc
                         SetForegroundColor(Color::Red),
                         Print(format!("Final sum {}!\n\n", sum)),
                         ResetColor
                     );
                 }
             }
+
             AgentReply::immediate()
         })
-<<<<<<< HEAD
-        // When we start up...
-        .after_start(|agent| {
-            let broker = agent.broker().clone();
-            Box::pin(async move {
-                broker
-                    .broadcast(StatusUpdate::Ready(
-                        "Printer".to_string(),
-                        "ready to display messages".to_string(),
-                    ))
-                    .await
-            })
-        });
-
-    // Subscribe agents to the messages they care about
-    data_collector.handle().subscribe::<NewData>().await;
-    aggregator.handle().subscribe::<NewData>().await;
-    printer.handle().subscribe::<StatusUpdate>().await;
-
-    // Start all our agents
-    let _data_collector_handle = data_collector.start().await;
-    let _aggregator_handle = aggregator.start().await;
-    let _printer_handle = printer.start().await;
-
-    // Get the message broker so we can send messages
-    let broker = app.broker();
-
-    // Send some test numbers through the system
-    broker.broadcast(NewData(5)).await;
-    broker.broadcast(NewData(10)).await;
-
-    // Shut everything down nicely
-    app.shutdown_all().await.expect("Failed to shutdown system");
-=======
         // After starting, broadcast its readiness.
         .after_start(|agent| {
             // Note: We broadcast a message here instead of printing directly because
@@ -402,5 +214,4 @@
     //    This triggers the Aggregator's `before_stop` handler, which broadcasts
     //    the final `StatusUpdate::Done` message, received by the Printer.
     runtime.shutdown_all().await.expect("Failed to shutdown system");
->>>>>>> 7caa30fc
 }