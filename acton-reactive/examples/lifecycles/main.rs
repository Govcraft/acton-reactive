<<<<<<< HEAD
=======
/*
 * Copyright (c) 2024. Govcraft
 *
 * Licensed under either of
 *   * Apache License, Version 2.0 (the "License");
 *     you may not use this file except in compliance with the License.
 *     You may obtain a copy of the License at http://www.apache.org/licenses/LICENSE-2.0
 *   * MIT license: http://opensource.org/licenses/MIT
 *
 * Unless required by applicable law or agreed to in writing, software
 * distributed under the License is distributed on an "AS IS" BASIS,
 * WITHOUT WARRANTIES OR CONDITIONS OF ANY KIND, either express or implied.
 * See the applicable License for the specific language governing permissions and
 * limitations under that License.
 */
use tokio::time::{sleep, Duration};
>>>>>>> 1fecf29f
use acton_reactive::prelude::*;
use tokio::time::{sleep, Duration};

// Import the macro for agent state structs
use acton_macro::acton_actor;

/// Represents the state (model) for an agent that tracks a list of items.
// The `#[acton_actor]` macro derives `Default`, `Clone`, and implements `Debug`.
#[acton_actor]
struct ItemTracker {
    /// A simple vector to store item names (as strings).
    items: Vec<String>,
}

/// Message to add a new item to the tracker's list.
#[derive(Clone, Debug)]
struct AddItem(String);

/// Message to request the current list of items (demonstrates async handler).
#[derive(Clone, Debug)]
struct GetItems;

#[tokio::main]
async fn main() {
    // 1. Launch the Acton runtime.
    let mut runtime = ActonApp::launch();

    // 2. Create the agent builder for ItemTracker state.
    let mut tracker_agent_builder = runtime.new_agent::<ItemTracker>().await;

    // 3. Configure lifecycle hooks and message handlers.
    tracker_agent_builder
        // Hook executed *before* the agent's main task loop starts.
        .before_start(|_| {
            println!("Agent is preparing to track items... Here we go!");
            AgentReply::immediate()
        })
        // Hook executed *after* the agent's main task loop has started.
        .after_start(|_| {
            println!("Agent is now tracking items!");
            AgentReply::immediate()
        })
        // Handler for `AddItem` messages.
        .act_on::<AddItem>(|agent, envelope| {
            let item = &envelope.message().0;
            println!("Adding item: {}", item);
            // Mutate the agent's internal state.
            agent.model.items.push(item.clone());
            AgentReply::immediate()
        })
        // Handler for `GetItems` messages.
        .act_on::<GetItems>(|agent, _| {
            println!("Fetching items... please wait!");
            // Clone the items list to move it into the async block.
            let items = agent.model.items.clone();
            // Use `from_async` to perform work asynchronously.
            AgentReply::from_async(async move {
                // Simulate a delay (e.g., fetching from a database).
                sleep(Duration::from_secs(2)).await;
                println!("Current items: {:?}", items);
            })
        })
        // Hook executed *before* the agent starts its shutdown process
        // (after receiving a stop signal but before stopping children).
        .before_stop(|_| {
            println!("Agent is stopping... finishing up!");
            AgentReply::immediate()
        })
        // Hook executed *after* the agent's task has fully stopped
        // and all children (if any) have stopped.
        .after_stop(|agent| {
            println!("Agent stopped! Final items: {:?}", agent.model.items);
            // Assert the final state.
            debug_assert_eq!(agent.model.items, vec!["Apple", "Banana", "Cherry"]);
            AgentReply::immediate()
        });

    // 4. Start the agent. Lifecycle: before_start -> after_start.
    let tracker_handle = tracker_agent_builder.start().await;

    // 5. Send messages to the agent.
    tracker_handle.send(AddItem("Apple".to_string())).await;
    tracker_handle.send(AddItem("Banana".to_string())).await;
    tracker_handle.send(AddItem("Cherry".to_string())).await;

    // Send GetItems, which will print after a delay.
    tracker_handle.send(GetItems).await;

<<<<<<< HEAD
    app.shutdown_all()
        .await
        .expect("Failed to shut down system");
=======
    // Allow time for GetItems async handler to complete before shutdown.
    sleep(Duration::from_secs(3)).await;

    // 6. Shut down the runtime. Lifecycle: before_stop -> after_stop.
    runtime.shutdown_all().await.expect("Failed to shut down system");
>>>>>>> 1fecf29f
}<|MERGE_RESOLUTION|>--- conflicted
+++ resolved
@@ -1,5 +1,3 @@
-<<<<<<< HEAD
-=======
 /*
  * Copyright (c) 2024. Govcraft
  *
@@ -16,9 +14,7 @@
  * limitations under that License.
  */
 use tokio::time::{sleep, Duration};
->>>>>>> 1fecf29f
 use acton_reactive::prelude::*;
-use tokio::time::{sleep, Duration};
 
 // Import the macro for agent state structs
 use acton_macro::acton_actor;
@@ -105,15 +101,9 @@
     // Send GetItems, which will print after a delay.
     tracker_handle.send(GetItems).await;
 
-<<<<<<< HEAD
-    app.shutdown_all()
-        .await
-        .expect("Failed to shut down system");
-=======
     // Allow time for GetItems async handler to complete before shutdown.
     sleep(Duration::from_secs(3)).await;
 
     // 6. Shut down the runtime. Lifecycle: before_stop -> after_stop.
     runtime.shutdown_all().await.expect("Failed to shut down system");
->>>>>>> 1fecf29f
 }