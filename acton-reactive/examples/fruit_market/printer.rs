--- conflicted
+++ resolved
@@ -13,17 +13,6 @@
  * See the applicable License for the specific language governing permissions and
  * limitations under that License.
  */
-
-// Printer Module: Creates a beautiful receipt display
-//
-// This module handles all the visual aspects of our register:
-// - Drawing the receipt layout
-// - Formatting items and prices
-// - Adding colors and symbols
-// - Managing the display state
-// - Handling display updates
-// Think of it like a combination printer and display screen!
-
 use std::fmt::{self, Debug, Display};
 use std::io::{stdout, Write};
 use std::io::Stdout; // Import Stdout explicitly
@@ -39,36 +28,6 @@
 use tracing::*;
 
 use acton_core::prelude::*;
-<<<<<<< HEAD
-use acton_macro::{acton_actor, acton_message};
-
-use crate::cart_item::{CartItem, Price};
-use crate::{ItemScanned, PriceRequest, PriceResponse, PrinterMessage};
-
-// Display layout constants
-const COLS: u16 = 40; // Receipt width
-const PAD_LEFT: u16 = 3; // Left margin
-const MARGIN_TOP: u16 = 1; // Top margin
-const PAD_TOP: u16 = 2; // Space before content
-const HEADER_HEIGHT: u16 = 4; // Height of receipt header
-
-// Display text constants
-const TRANSACTION_RECEIPT: &str = "Transaction Receipt";
-const STARTED: &str = "\u{2713}"; // Checkmark symbol
-const HELP_TEXT: &str = "s: scan item, q: quit, ?: toggle help";
-const HELP_TEXT_SHORT: &str = "?: toggle help";
-const START_HELP: &str = "Press 's' to scan an item.";
-const SUBTOTAL_LABEL: &str = "Subtotal";
-const TAX_LABEL: &str = "Tax";
-const DUE_LABEL: &str = "Due";
-
-// Display math constants
-const MOCK_TAX_RATE: f64 = 0.07; // 7% tax rate for demo
-
-// Color definitions (RGB values)
-const CHECK_MARK_COLOR: (u8, u8, u8) = (113, 208, 131); // Light green
-const TOTAL_DUE_COLOR_NOT_LOADED: (u8, u8, u8) = (255, 255, 255); // White
-=======
 // Note: #[acton_message] is not used for ToggleHelp, relying on derive + blanket impl.
 
 // Import message types and data structures used by this agent.
@@ -94,7 +53,6 @@
 // RGB color constants
 const CHECK_MARK_COLOR: (u8, u8, u8) = (113, 208, 131);
 const TOTAL_DUE_COLOR_NOT_LOADED: (u8, u8, u8) = (255, 255, 255);
->>>>>>> 1fecf29f
 const COLOR_DARK_GREY: (u8, u8, u8) = (58, 58, 58);
 const COLOR_LIGHT_BLUE: (u8, u8, u8) = (194, 234, 255);
 const COLOR_MEDIUM_BLUE: (u8, u8, u8) = (117, 199, 240);
@@ -102,26 +60,6 @@
 const COLOR_LOADER: (u8, u8, u8) = (73, 71, 78);
 const COLOR_HELP_TEXT: (u8, u8, u8) = (96, 96, 96);
 
-<<<<<<< HEAD
-// Our printer agent that manages the display
-#[acton_actor]
-pub struct Printer {
-    status: String,                           // Current printer status
-    loaded: bool,                             // Are all prices loaded?
-    show_help: bool,                          // Show full help text?
-    items: DashMap<MagicTypeId, DisplayItem>, // Items to display
-}
-
-// Message to toggle help text display
-#[acton_message]
-pub struct ToggleHelp;
-
-// An item that can be displayed (or is loading)
-#[derive(Clone, Debug, Default)]
-enum DisplayItem {
-    Item(CartItem), // A fully loaded item
-    Loader(String), // An item we're waiting for
-=======
 
 /// Represents the state (model) for the Printer agent.
 /// Responsible for rendering the fruit market UI to the terminal.
@@ -169,16 +107,13 @@
     /// The item has been requested but the price is still loading. Stores the item name.
     Loader(String),
     /// Initial state before any items are processed.
->>>>>>> 1fecf29f
     #[default]
-    Startup, // Initial state
-}
-
-// How to format items for display
+    Startup,
+}
+
 impl Display for DisplayItem {
     fn fmt(&self, f: &mut fmt::Formatter<'_>) -> fmt::Result {
         match self {
-            // Format a loaded item
             DisplayItem::Item(item) => {
                 write!(
                     f,
@@ -189,19 +124,6 @@
                     MoneyFmt(item.price().0) // Use MoneyFmt for total price
                 )
             }
-<<<<<<< HEAD
-            // Format a loading placeholder
-            DisplayItem::Loader(what) => {
-                write!(f, "{}( ) @ {} │ {:>5}", what, MoneyFmt(0), MoneyFmt(0))
-            }
-            // Empty display for startup
-            DisplayItem::Startup => write!(f, ""),
-        }
-    }
-}
-
-// Helper for formatted items with colors
-=======
             DisplayItem::Loader(what) => write!(
                 f,
                 "{}( ) @ {} │ {:>5}",
@@ -215,7 +137,6 @@
 }
 
 /// A helper struct to hold the pre-formatted, colored string representation of a `DisplayItem`.
->>>>>>> 1fecf29f
 #[derive(Clone, Debug, Default)]
 struct FormattedItem(String);
 
@@ -223,7 +144,6 @@
 impl From<DisplayItem> for FormattedItem {
     fn from(value: DisplayItem) -> Self {
         match value {
-            // Add colors to a loaded item
             DisplayItem::Item(item) => {
                 let name = item.name().clone();
                 FormattedItem(format!(
@@ -232,21 +152,15 @@
                     RGB(
                         COLOR_MEDIUM_BLUE.0,
                         COLOR_MEDIUM_BLUE.1,
-                        COLOR_MEDIUM_BLUE.2
+                        COLOR_MEDIUM_BLUE.2,
                     )
-<<<<<<< HEAD
-                    .paint(item.quantity().to_string()),
-                    MoneyFmt(**item.cost()).to_string(),
-=======
                         .paint(item.quantity().to_string()),
                     MoneyFmt(**item.cost()), // Format cost
->>>>>>> 1fecf29f
                     RGB(COLOR_DARK_GREY.0, COLOR_DARK_GREY.1, COLOR_DARK_GREY.2).paint("│"),
                     RGB(COLOR_GREEN.0, COLOR_GREEN.1, COLOR_GREEN.2)
                         .paint(MoneyFmt(item.price().0).to_string()) // Format total price
                 ))
             }
-            // Add colors to a loading item
             DisplayItem::Loader(what) => FormattedItem(format!(
                 "{}( ) @ {} {} {:>5}",
                 RGB(COLOR_LOADER.0, COLOR_LOADER.1, COLOR_LOADER.2).paint(what),
@@ -254,28 +168,18 @@
                 RGB(COLOR_DARK_GREY.0, COLOR_DARK_GREY.1, COLOR_DARK_GREY.2).paint("│"),
                 MoneyFmt(0) // Format zero price
             )),
-<<<<<<< HEAD
-            // Empty display for startup
-            DisplayItem::Startup => FormattedItem(String::default()),
-=======
             DisplayItem::Startup => FormattedItem(String::default()), // Empty for startup
->>>>>>> 1fecf29f
-        }
-    }
-}
-
-// Display the formatted item
+        }
+    }
+}
+
 impl Display for FormattedItem {
     fn fmt(&self, f: &mut fmt::Formatter<'_>) -> fmt::Result {
         write!(f, "{}", self.0) // Write the pre-formatted string
     }
 }
 
-<<<<<<< HEAD
-// Helper for formatting money values
-=======
 /// Helper struct for formatting currency values (stored in cents).
->>>>>>> 1fecf29f
 #[derive(Clone, Debug, Default)]
 struct MoneyFmt(i32);
 
@@ -294,19 +198,7 @@
     }
 }
 
-// Main printer implementation
 impl Printer {
-<<<<<<< HEAD
-    // Start up a new printer
-    pub async fn power_on(app: &mut AgentRuntime) -> anyhow::Result<AgentHandle> {
-        let mut agent = app
-            .new_agent_with_name::<Printer>("printer".to_string())
-            .await;
-
-        // Set up how to handle different messages
-        agent
-            // When we get a price request...
-=======
     /// Creates, configures, subscribes, and starts the Printer agent.
     pub async fn power_on(runtime: &mut AgentRuntime) -> anyhow::Result<AgentHandle> {
         // Create the agent builder with a specific name.
@@ -315,28 +207,10 @@
         // Configure message handlers.
         printer_builder
             // Handler for `PriceRequest`: Adds a loader entry for the item if not present.
->>>>>>> 1fecf29f
             .act_on::<PriceRequest>(|agent, context| {
                 let item = context.message().0.clone();
                 trace!("PriceRequest: {}", item.name());
 
-<<<<<<< HEAD
-                // Check if we already have this item
-                let item_exists = agent.model.items.iter().any(|entry| {
-                    if let DisplayItem::Item(existing_item) = entry.value() {
-                        existing_item.name() == item.name()
-                    } else {
-                        false
-                    }
-                });
-
-                // If it's new, add a loading placeholder
-                if !item_exists {
-                    agent.model.items.insert(
-                        item.id().clone(),
-                        DisplayItem::Loader(item.name().to_string()),
-                    );
-=======
                 // Check if an item with the same name already exists (regardless of state).
                  let item_exists = agent.model.items.iter().any(|entry| {
                     match entry.value() {
@@ -354,7 +228,6 @@
                         .items
                         .insert(item.id().clone(), DisplayItem::Loader(item.name().to_string()));
                     // Mark the display as not fully loaded.
->>>>>>> 1fecf29f
                     agent.model.loaded = false;
                     needs_repaint = true; // Need repaint as UI changed
                 } else {
@@ -371,28 +244,13 @@
                 } else {
                     AgentReply::immediate() // No change, no repaint needed from here
                 }
-<<<<<<< HEAD
-
-                // Update the display
-                let printer = agent.model.clone();
-                AgentReply::from_async(async move {
-                    let _ = Self::repaint(&printer);
-                })
-            })
-            // When we get a price response...
-=======
             })
             // Handler for `PriceResponse`: Updates or inserts the item with its price.
->>>>>>> 1fecf29f
             .act_on::<PriceResponse>(|agent, context| {
                 let new_item = context.message().item.clone();
                 trace!("PriceResponse: {}", new_item.name());
 
-<<<<<<< HEAD
-                // Find any existing version of this item
-=======
                 // Check if an item with the same name already exists as a fully loaded item.
->>>>>>> 1fecf29f
                 let existing_key = agent.model.items.iter().find_map(|item| {
                     if let DisplayItem::Item(existing_item) = item.value() {
                         if existing_item.name() == new_item.name() {
@@ -405,13 +263,8 @@
                     }
                 });
 
-                // Update or add the item
                 if let Some(key) = existing_key {
-<<<<<<< HEAD
-                    // Update existing item quantity
-=======
                     // If it exists as an Item, update its quantity.
->>>>>>> 1fecf29f
                     if let Some(mut old_item) = agent.model.items.get_mut(&key) {
                         if let DisplayItem::Item(existing_item) = old_item.value_mut() {
                             existing_item
@@ -420,12 +273,8 @@
                         }
                     }
                 } else {
-<<<<<<< HEAD
-                    // Add new item
-=======
                     // If it doesn't exist as an Item (might be a Loader or not present),
                     // insert/replace it with the new fully loaded Item.
->>>>>>> 1fecf29f
                     agent
                         .model
                         .items
@@ -433,20 +282,6 @@
                     trace!("Inserted/Replaced item: {:?}", new_item.id());
                 }
 
-<<<<<<< HEAD
-                // Check if all items are loaded
-                agent.model.loaded = agent
-                    .model
-                    .items
-                    .iter()
-                    .all(|item| matches!(item.value(), DisplayItem::Item(_)));
-
-                // Update the display
-                let _ = Self::repaint(&agent.model);
-                AgentReply::immediate()
-            })
-            // When we need to toggle help...
-=======
                 // Check if all items are now fully loaded (not Loaders).
                 agent.model.loaded = agent.model.items.iter().all(|item| {
                     matches!(item.value(), DisplayItem::Item(_))
@@ -459,7 +294,6 @@
                 })
             })
             // Handler for `ToggleHelp`: Flips the show_help flag and repaints.
->>>>>>> 1fecf29f
             .act_on::<ToggleHelp>(|agent, _context| {
                 agent.model.show_help = !agent.model.show_help;
                 // Trigger repaint
@@ -468,11 +302,7 @@
                     self_handle.send(PrinterMessage::Repaint).await;
                 })
             })
-<<<<<<< HEAD
-            // When we need to update the display...
-=======
             // Handler for `PrinterMessage::Repaint`: Performs the actual repaint.
->>>>>>> 1fecf29f
             .act_on::<PrinterMessage>(|agent, _context| {
                 // Perform the repaint logic. This requires mutable access to stdout.
                 // Since handlers only get immutable access to the agent state (model),
@@ -488,11 +318,7 @@
                 }
                 AgentReply::immediate()
             })
-<<<<<<< HEAD
-            // When we start up...
-=======
             // After start: Hide cursor and send initial repaint message.
->>>>>>> 1fecf29f
             .after_start(|agent| {
                 let mut stdout = stdout();
                 let _ = execute!(stdout, cursor::Hide);
@@ -503,21 +329,6 @@
                 })
             });
 
-<<<<<<< HEAD
-        // Set initial status
-        agent.model.status = STARTED.to_string();
-
-        // Subscribe to messages we care about
-        agent.handle().subscribe::<ItemScanned>().await;
-        agent.handle().subscribe::<PriceResponse>().await;
-        agent.handle().subscribe::<PrinterMessage>().await;
-
-        // Start the printer
-        Ok(agent.start().await)
-    }
-
-    // Update the entire display
-=======
         // Subscribe the agent to relevant message types via the broker.
         printer_builder.handle().subscribe::<PriceResponse>().await;
         printer_builder.handle().subscribe::<PrinterMessage>().await;
@@ -533,7 +344,6 @@
     /// to achieve safely from within agent message handlers due to borrowing rules.
     /// This example currently triggers repaints via messages, and this function
     /// gets a new stdout handle each time, which might not be ideal.
->>>>>>> 1fecf29f
     fn repaint(printer: &Printer) -> anyhow::Result<()> {
         // It's problematic to get `&mut stdout` here if called from agent context.
         // For the example's sake, we get a new handle, but this isn't ideal.
@@ -546,15 +356,6 @@
         Ok(())
     }
 
-<<<<<<< HEAD
-    // Draw the receipt header
-    fn print_header() -> anyhow::Result<()> {
-        let mut stdout = stdout();
-        execute!(stdout, BeginSynchronizedUpdate)?;
-        let top = PAD_TOP;
-
-        // Draw top border
-=======
     /// Prints the static header section of the UI.
     fn print_header(stdout: &mut Stdout) -> anyhow::Result<()> {
         // Use synchronized updates for smoother rendering, reducing flicker.
@@ -562,22 +363,18 @@
         let top = PAD_TOP;
 
         // Draw top border.
->>>>>>> 1fecf29f
         let header_border = RGB(COLOR_DARK_GREY.0, COLOR_DARK_GREY.1, COLOR_DARK_GREY.2)
             .paint("─".repeat(COLS as usize + 1))
             .to_string();
         queue!(stdout, cursor::MoveTo(PAD_LEFT, top))?;
         queue!(stdout, Print(&header_border))?; // Use Print command
 
-        // Draw centered title
         let padding = (COLS as usize).saturating_sub(TRANSACTION_RECEIPT.len()) / 2;
         let centered_text = format!("{}{}", " ".repeat(padding), TRANSACTION_RECEIPT);
+
         queue!(stdout, cursor::MoveTo(PAD_LEFT, top + 1))?;
         queue!(stdout, Print(&centered_text))?; // Use Print command
 
-<<<<<<< HEAD
-        // Draw bottom border
-=======
         // Draw separator line below header text.
         let separator = RGB(COLOR_DARK_GREY.0, COLOR_DARK_GREY.1, COLOR_DARK_GREY.2)
             .paint(format!(
@@ -587,7 +384,6 @@
                 "─".repeat(11)
             ))
             .to_string();
->>>>>>> 1fecf29f
         queue!(stdout, cursor::MoveTo(PAD_LEFT, top + 2))?;
         queue!(stdout, Print(&separator))?; // Use Print command
 
@@ -596,21 +392,12 @@
         Ok(())
     }
 
-<<<<<<< HEAD
-    // Draw the items section
-    fn print_items(printer: &Printer) -> anyhow::Result<()> {
-        let mut stdout = stdout();
-=======
     /// Prints the list of cart items (or loaders).
     fn print_items(stdout: &mut Stdout, printer: &Printer) -> anyhow::Result<()> {
->>>>>>> 1fecf29f
         execute!(stdout, BeginSynchronizedUpdate)?;
 
         let top = PAD_TOP + HEADER_HEIGHT;
 
-<<<<<<< HEAD
-        // Show help if no items
-=======
         // Clear previous items area
         for i in 0..15 { // Assuming max 15 items for clearing purposes
              queue!(stdout, cursor::MoveTo(PAD_LEFT, top + i))?;
@@ -618,7 +405,6 @@
         }
 
 
->>>>>>> 1fecf29f
         if printer.items.is_empty() {
             // Display initial help message if cart is empty.
             let start_col = PAD_LEFT + ((COLS - START_HELP.len() as u16) / 2); // Center prompt
@@ -628,11 +414,7 @@
             return Ok(());
         }
 
-<<<<<<< HEAD
-        // Sort and display items
-=======
         // Sort items by key (UPC) for consistent display order.
->>>>>>> 1fecf29f
         let mut sorted_items: Vec<_> = printer.items.iter().collect();
         sorted_items.sort_by_key(|item| item.key().clone());
 
@@ -649,32 +431,17 @@
 
             let start_col = PAD_LEFT + COLS.saturating_sub(line_item_display_len as u16); // Align right
 
-<<<<<<< HEAD
-            queue!(stdout, cursor::MoveTo(start_col, top + i as u16 - 1))?;
-            queue!(stdout, Clear(ClearType::CurrentLine))?;
-            stdout.write_all(formatted.to_string().as_bytes())?;
-            queue!(stdout, cursor::MoveTo(0, 0))?;
-=======
             queue!(stdout, cursor::MoveTo(start_col, top + i as u16))?;
             queue!(stdout, Print(formatted.to_string()))?; // Use Print command
->>>>>>> 1fecf29f
         }
 
         execute!(stdout, EndSynchronizedUpdate)?;
         Ok(())
     }
 
-<<<<<<< HEAD
-    // Draw the totals section at the bottom of the receipt
-    fn print_totals(printer: &Printer) -> anyhow::Result<()> {
-        let mut stdout = stdout();
-
-        // Skip if no items
-=======
     /// Prints the subtotal, tax, and total due section.
     fn print_totals(stdout: &mut Stdout, printer: &Printer) -> anyhow::Result<()> {
         // Don't print totals if there are no items.
->>>>>>> 1fecf29f
         if printer.items.is_empty() {
             // Clear the totals area if items were removed
             let top = PAD_TOP + HEADER_HEIGHT;
@@ -685,16 +452,10 @@
             return Ok(());
         }
 
-<<<<<<< HEAD
-        let top = PAD_TOP + HEADER_HEIGHT + printer.items.len() as u16 - 1;
-
-        // Draw separator line
-=======
         execute!(stdout, BeginSynchronizedUpdate)?;
 
         let top = PAD_TOP + HEADER_HEIGHT + printer.items.len() as u16; // Position below items
         // Draw separator line above totals.
->>>>>>> 1fecf29f
         let separator = RGB(COLOR_DARK_GREY.0, COLOR_DARK_GREY.1, COLOR_DARK_GREY.2)
             .paint(format!(
                 "{}{}{}",
@@ -708,11 +469,7 @@
         queue!(stdout, Clear(ClearType::CurrentLine))?;
         queue!(stdout, Print(&separator))?;
 
-<<<<<<< HEAD
-        // Calculate totals
-=======
         // Calculate totals.
->>>>>>> 1fecf29f
         let subtotal = printer
             .items
             .iter()
@@ -724,30 +481,29 @@
         let tax = (subtotal as f64 * MOCK_TAX_RATE).round() as i32;
         let total_due = subtotal + tax;
 
-<<<<<<< HEAD
-        // Format the total lines
-        let subtotal_str = format!("{:<11}{}", SUBTOTAL_LABEL, MoneyFmt(subtotal));
-        let tax_str = format!("{:<11}{}", TAX_LABEL, MoneyFmt(tax));
-
-        // Format the total due line with appropriate color
-=======
         // Format total strings.
         let subtotal_str = format!("{:<11}{}", SUBTOTAL_LABEL, MoneyFmt(subtotal));
         let tax_str = format!("{:<11}{}", TAX_LABEL, MoneyFmt(tax));
 
         // Format total due, potentially adding a checkmark if all items are loaded.
->>>>>>> 1fecf29f
         let total_due_str = if printer.loaded {
-            // Show checkmark when all prices are loaded
             format!(
                 "{:<11}{} {}",
                 DUE_LABEL,
-                RGB(CHECK_MARK_COLOR.0, CHECK_MARK_COLOR.1, CHECK_MARK_COLOR.2)
+                RGB(
+                    CHECK_MARK_COLOR.0,
+                    CHECK_MARK_COLOR.1,
+                    CHECK_MARK_COLOR.2,
+                )
                     .paint(MoneyFmt(total_due).to_string()),
-                RGB(CHECK_MARK_COLOR.0, CHECK_MARK_COLOR.1, CHECK_MARK_COLOR.2).paint(STARTED)
+                RGB(
+                    CHECK_MARK_COLOR.0,
+                    CHECK_MARK_COLOR.1,
+                    CHECK_MARK_COLOR.2,
+                )
+                    .paint(STARTED)
             )
         } else {
-            // Show in white when still loading prices
             format!(
                 "{:<11}{}",
                 DUE_LABEL,
@@ -756,14 +512,10 @@
                     TOTAL_DUE_COLOR_NOT_LOADED.1,
                     TOTAL_DUE_COLOR_NOT_LOADED.2,
                 )
-                .paint(MoneyFmt(total_due).to_string())
+                    .paint(MoneyFmt(total_due).to_string())
             )
         };
 
-<<<<<<< HEAD
-        // Position and print the totals
-        let start_col = PAD_LEFT + COLS - subtotal_str.len() as u16 - 2;
-=======
         // Align totals to the right, just before the right edge (COLS)
         // Need to account for potential ANSI codes in total_due_str for alignment
         let subtotal_len = subtotal_str.chars().count(); // Length without ANSI codes
@@ -778,21 +530,10 @@
         let tax_start_col = PAD_LEFT + COLS.saturating_sub(tax_len as u16);
         let total_due_start_col = PAD_LEFT + COLS.saturating_sub(total_due_len as u16);
 
->>>>>>> 1fecf29f
 
         // Queue commands to print totals.
         queue!(stdout, cursor::MoveTo(subtotal_start_col, top + 1))?;
         queue!(stdout, Clear(ClearType::CurrentLine))?;
-<<<<<<< HEAD
-        stdout.write(subtotal_str.as_bytes())?;
-
-        queue!(stdout, cursor::MoveTo(start_col, top + 2))?;
-        queue!(stdout, Clear(ClearType::CurrentLine))?;
-        stdout.flush()?;
-        stdout.write(tax_str.as_bytes())?;
-
-        queue!(stdout, cursor::MoveTo(start_col, top + 3))?;
-=======
         queue!(stdout, Print(&subtotal_str))?;
 
         queue!(stdout, cursor::MoveTo(tax_start_col, top + 2))?;
@@ -800,7 +541,6 @@
         queue!(stdout, Print(&tax_str))?;
 
         queue!(stdout, cursor::MoveTo(total_due_start_col, top + 3))?;
->>>>>>> 1fecf29f
         queue!(stdout, Clear(ClearType::CurrentLine))?;
         // Use write! macro for potentially colored string
         write!(stdout, "{}", total_due_str)?;
@@ -810,50 +550,20 @@
         Ok(())
     }
 
-<<<<<<< HEAD
-    // Draw the help text at the bottom
-    fn print_help(printer: &Printer) -> anyhow::Result<()> {
-        let mut stdout = stdout();
-
-        // Choose which help text to show
-=======
     /// Prints the help text at the bottom of the screen.
     fn print_help(stdout: &mut Stdout, printer: &Printer) -> anyhow::Result<()> {
         execute!(stdout, BeginSynchronizedUpdate)?;
         // Choose between short and long help text based on state.
->>>>>>> 1fecf29f
         let help_msg = if printer.show_help {
             HELP_TEXT
         } else {
             HELP_TEXT_SHORT
         };
 
-<<<<<<< HEAD
-        // Calculate position
-        let top = if printer.items.is_empty() {
-            PAD_TOP + HEADER_HEIGHT + printer.items.len() as u16
-        } else {
-            PAD_TOP + HEADER_HEIGHT + printer.items.len() as u16 + 2
-        };
-        let start_col = (PAD_LEFT + COLS).saturating_sub(help_msg.len() as u16);
-
-        // Draw the help text
-        queue!(stdout, cursor::MoveTo(start_col, top + 1))?;
-        queue!(stdout, Clear(ClearType::FromCursorDown))?;
-        queue!(stdout, cursor::MoveDown(1))?;
-        stdout.write(
-            RGB(COLOR_HELP_TEXT.0, COLOR_HELP_TEXT.1, COLOR_HELP_TEXT.2)
-                .paint(help_msg)
-                .to_string()
-                .as_bytes(),
-        )?;
-        stdout.flush()?;
-=======
 
         // Calculate vertical position based on number of items and totals height.
         let top = PAD_TOP + HEADER_HEIGHT + printer.items.len() as u16 + 4; // Header + Items + Separator + 3 Totals lines
         let start_col = PAD_LEFT + COLS.saturating_sub(help_msg.len() as u16); // Align right
->>>>>>> 1fecf29f
 
         queue!(stdout, cursor::MoveTo(0, top))?; // Move below totals
         queue!(stdout, Clear(ClearType::FromCursorDown))?; // Clear area below totals
