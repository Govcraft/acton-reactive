--- conflicted
+++ resolved
@@ -13,31 +13,13 @@
  * See the applicable License for the specific language governing permissions and
  * limitations under that License.
  */
-
-// Cart Item Module: Represents items in our shopping cart
-//
-// This module defines how we store and handle items in our cart:
-// - What information we track for each item
-// - How to display items nicely
-// - How to handle money calculations
-// - How to create unique IDs for items
-
 use std::fmt::{Display, Formatter};
+use std::ops::{AddAssign, Div, Mul};
 use std::ops::Deref;
-use std::ops::{AddAssign, Div, Mul};
 
 // Magic Type ID - likely used for generating unique, content-addressable IDs.
 use mti::prelude::*;
 
-<<<<<<< HEAD
-// CartItem: Everything we need to know about an item in our cart
-#[derive(Default, Debug, Clone)]
-pub(crate) struct CartItem {
-    name: String,     // What the item is called
-    quantity: i32,    // How many of this item
-    cost: Cost,       // Cost per item
-    upc: MagicTypeId, // Unique ID for this type of item
-=======
 /// Represents an item within a shopping cart for the fruit market example.
 #[derive(Default, Debug, Clone)]
 pub(crate) struct CartItem {
@@ -49,26 +31,16 @@
     cost: Cost,
     /// A unique identifier for the item type (e.g., based on the name).
     upc: MagicTypeId,
->>>>>>> 1fecf29f
 }
 
+
 impl CartItem {
-<<<<<<< HEAD
-    // Create a new cart item with a name and quantity
-=======
     /// Creates a new `CartItem` with a name and quantity.
     /// The cost defaults to 0 and the UPC is generated from the name.
->>>>>>> 1fecf29f
     pub(crate) fn new(name: impl Into<String>, quantity: i32) -> Self {
         let name = name.into();
-        // Create a unique ID based on the item name
         let mut upc = "upc_".to_string();
-<<<<<<< HEAD
-        upc.push_str(&*name.clone());
-
-=======
         upc.push_str(&name.clone());
->>>>>>> 1fecf29f
         CartItem {
             name,
             quantity,
@@ -77,11 +49,7 @@
         }
     }
 
-<<<<<<< HEAD
-    // Getter methods to safely access item properties
-=======
     /// Returns the unique identifier (UPC) of the cart item.
->>>>>>> 1fecf29f
     pub(crate) fn id(&self) -> &MagicTypeId {
         &self.upc
     }
@@ -96,29 +64,17 @@
         self.quantity
     }
 
-<<<<<<< HEAD
-    // Calculate the total price for this item (cost × quantity)
-=======
     /// Calculates and returns the total price for this cart item (cost * quantity).
->>>>>>> 1fecf29f
     pub(crate) fn price(&self) -> Price {
         let price = &self.cost * self.quantity;
         Price(price)
     }
-<<<<<<< HEAD
-
-=======
     /// Returns the cost per unit of the cart item.
->>>>>>> 1fecf29f
     pub(crate) fn cost(&self) -> &Cost {
         &self.cost
     }
 
-<<<<<<< HEAD
-    // Setter methods to safely modify item properties
-=======
     /// Sets the quantity for this cart item.
->>>>>>> 1fecf29f
     pub(crate) fn set_quantity(&mut self, quantity: i32) {
         self.quantity = quantity;
     }
@@ -129,20 +85,16 @@
     }
 }
 
-// How to display a cart item as text
 impl Display for CartItem {
     fn fmt(&self, f: &mut Formatter<'_>) -> std::fmt::Result {
+        // Assuming `format_money` is a function that takes an `i32` and `Formatter`
         write!(f, "{} x {} @ {}", self.quantity, self.name, self.cost)
     }
 }
 
-<<<<<<< HEAD
-// Cost: Handles money amounts for individual items
-=======
 /// Represents the cost of a single item, stored in cents.
->>>>>>> 1fecf29f
 #[derive(Clone, Debug, Default)]
-pub(crate) struct Cost(i32); // Stored in cents
+pub(crate) struct Cost(i32);
 
 /// Allows treating `Cost` directly as an `i32` (its inner value).
 impl Deref for Cost {
@@ -153,44 +105,22 @@
     }
 }
 
-<<<<<<< HEAD
-// How to display costs as money
-=======
 /// Implements display formatting for `Cost` using the `format_money` helper.
->>>>>>> 1fecf29f
 impl Display for Cost {
     fn fmt(&self, f: &mut Formatter<'_>) -> std::fmt::Result {
+        // Assuming `format_money` is a function that takes an `i32` and `Formatter`
         format_money(self.0, f)
     }
 }
 
-<<<<<<< HEAD
-// Math operations for Cost
-
-// Multiply cost by a quantity
-impl Mul<i32> for Cost {
-    type Output = ();
-
-    fn mul(self, rhs: i32) -> Self::Output {
-        self.0 * rhs;
-    }
-}
-
-// Get the raw cents value
-=======
 /// Allows accessing the inner `i32` value via `as_ref()`.
->>>>>>> 1fecf29f
 impl AsRef<i32> for Cost {
     fn as_ref(&self) -> &i32 {
         &self.0
     }
 }
 
-<<<<<<< HEAD
-// Multiply a reference to cost by a quantity
-=======
 /// Implements multiplication of a `Cost` reference by an `i32` quantity, returning the total price in cents.
->>>>>>> 1fecf29f
 impl Mul<i32> for &Cost {
     type Output = i32;
 
@@ -199,12 +129,8 @@
     }
 }
 
-<<<<<<< HEAD
-// Divide a reference to cost by a number
-=======
 
 /// Implements division of a `Cost` reference by an `i32`, returning a new `Cost` instance (e.g., for price adjustments).
->>>>>>> 1fecf29f
 impl Div<i32> for &Cost {
     type Output = Cost;
 
@@ -213,42 +139,26 @@
     }
 }
 
-<<<<<<< HEAD
-// Price: The total cost for an item or group of items
-=======
 /// Represents a total price, stored in cents.
->>>>>>> 1fecf29f
 #[derive(Default, Debug, Clone)]
-pub(crate) struct Price(pub(crate) i32); // Stored in cents
+pub(crate) struct Price(pub(crate) i32);
 
-<<<<<<< HEAD
-// How to display a price as money
-=======
 /// Implements display formatting for `Price` using the `format_money` helper.
->>>>>>> 1fecf29f
 impl Display for crate::cart_item::Price {
     fn fmt(&self, f: &mut std::fmt::Formatter<'_>) -> std::fmt::Result {
         format_money(self.0, f)
     }
 }
 
-<<<<<<< HEAD
-// Allow adding a Price to an i32 (for totaling)
-=======
 /// Allows adding a `Price` directly to an `i32` total using `+=`.
->>>>>>> 1fecf29f
 impl AddAssign<Price> for i32 {
     fn add_assign(&mut self, rhs: Price) {
         *self += rhs.0;
     }
 }
 
-<<<<<<< HEAD
-// Helper function to format cents as dollars and cents
-=======
 
 /// Helper function to format an integer representing cents into a $X.YY string format.
->>>>>>> 1fecf29f
 fn format_money(cents: i32, f: &mut Formatter) -> Result<(), std::fmt::Error> {
-    write!(f, "${}.{:02}", cents / 100, cents % 100)
+    write!(f, "${}.{}", cents / 100, cents % 100)
 }