/*
 * Copyright (c) 2024. Govcraft
 *
 * Licensed under either of
 *   * Apache License, Version 2.0 (the "License");
 *     you may not use this file except in compliance with the License.
 *     You may obtain a copy of the License at http://www.apache.org/licenses/LICENSE-2.0
 *   * MIT license: http://opensource.org/licenses/MIT
 *
 * Unless required by applicable law or agreed to in writing, software
 * distributed under the License is distributed on an "AS IS" BASIS,
 * WITHOUT WARRANTIES OR CONDITIONS OF ANY KIND, either express or implied.
 * See the applicable License for the specific language governing permissions and
 * limitations under that License.
 */

// Price Service: Simulates looking up prices for items
//
// This service acts like a price database or barcode scanner:
// - Receives requests for item prices
// - Simulates a brief delay (like a real lookup would have)
// - Returns random prices (for demonstration purposes)
// - Broadcasts price information to other agents

use acton_reactive::prelude::*;
use rand::Rng;
use std::time::Duration;
use tracing::*;

<<<<<<< HEAD
=======
use acton_reactive::prelude::*;

// Import message types used by this agent.
use crate::{CartItem, ItemScanned};
>>>>>>> 1fecf29f
use crate::PriceResponse;
use crate::{CartItem, ItemScanned};

<<<<<<< HEAD
// Constants for our service
const PRICE_SERVICE_ROOT: &str = "price_service"; // Service identifier
const MOCK_DELAY_MS: u64 = 100; // Simulated lookup time
const PRICE_MIN: i32 = 100; // Minimum price ($1.00)
const PRICE_MAX: i32 = 250; // Maximum price ($2.50)

// Our price lookup service
#[derive(Default, Debug, Clone)]
pub(crate) struct PriceService;

impl PriceService {
    // Create a new price service agent
    #[instrument(skip(app))]
    pub(crate) async fn new(app: &mut AgentRuntime) -> anyhow::Result<AgentHandle> {
        // Set up the service configuration
        let config = AgentConfig::new(Ern::with_root(PRICE_SERVICE_ROOT).unwrap(), None, None)?;

        // Create our price service agent
        let mut price_service = app.create_actor_with_config::<PriceService>(config).await;

        // Tell the service how to handle item scan messages
        price_service.act_on::<ItemScanned>(|agent, context| {
            let item = context.message().0.clone();
=======
// Import the macro for agent state structs
use acton_macro::acton_actor;

// Constants for configuration and simulation.
const PRICE_SERVICE_ROOT: &str = "price_service"; // Base name for the agent's ERN.
const MOCK_DELAY_MS: u64 = 100; // Simulated delay for price lookup.
const PRICE_MIN: i32 = 100; // Minimum random price in cents.
const PRICE_MAX: i32 = 250; // Maximum random price in cents.

/// Represents the state (model) for the PriceService agent.
/// This agent is responsible for looking up (or simulating) the price of items.
// The `#[acton_actor]` macro derives `Default`, `Clone`, and implements `Debug`.
#[acton_actor]
pub(crate) struct PriceService;

impl PriceService {
    /// Creates, configures, and starts a new PriceService agent.
    /// Returns a handle to the started agent.
    #[instrument(skip(runtime))] // Instrument for tracing, skip the runtime param.
    pub(crate) async fn new(runtime: &mut AgentRuntime) -> anyhow::Result<AgentHandle> {
        // Configure the agent's identity (ERN).
        let config =
            AgentConfig::new(Ern::with_root(PRICE_SERVICE_ROOT).unwrap(), None, None)?;
        // Create the agent builder using the runtime and configuration.
        let mut price_service_builder = runtime.new_agent_with_config::<PriceService>(config).await;

        // Configure the agent's message handler for `ItemScanned` messages.
        price_service_builder.act_on::<ItemScanned>(|agent, envelope| {
            // Clone the item from the incoming message envelope.
            let item = envelope.message().0.clone();
            // Clone the agent's state (PriceService is a unit struct, but this pattern is common).
            // Cloning the model allows moving it into the async block if needed, though not strictly necessary here.
>>>>>>> 1fecf29f
            let model = agent.model.clone();
            // Get a handle to the message broker for broadcasting the response.
            let broker_handle = agent.broker().clone();

<<<<<<< HEAD
            // Look up the price and broadcast the result
            AgentReply::from_async(async move {
                let mut item = item;
                // Get a price for this item
                item.set_cost(model.get_price(item.clone()).await);

                // Create and broadcast our response
=======
            // Use AgentReply::from_async to handle the asynchronous price lookup and broadcast.
            AgentReply::from_async(async move {
                let mut item = item;
                // Simulate getting the price (includes an artificial delay).
                // Calls the `get_price` method on the cloned model state.
                item.set_cost(model.get_price(item.clone()).await);
                // Create the response message containing the updated item (now with cost).
>>>>>>> 1fecf29f
                let response_message = PriceResponse { item };
                // Broadcast the response message via the broker. Any agent subscribed
                // to `PriceResponse` will receive it (e.g., the Register agent).
                broker_handle.broadcast(response_message).await;
            })
        });

        // Start the agent and return its handle.
        Ok(price_service_builder.start().await)
    }

<<<<<<< HEAD
    // Simulate looking up a price for an item
    async fn get_price(&self, item: CartItem) -> i32 {
        trace!("Getting price for {}", item.name());

        // Simulate the delay of a real price lookup
        tokio::time::sleep(Duration::from_millis(MOCK_DELAY_MS)).await;

        // Generate a random price between PRICE_MIN and PRICE_MAX
        // (In a real system, this would look up actual prices from a database)
=======
    /// Simulates looking up the price for a given CartItem.
    /// Includes an artificial delay to mimic real-world latency.
    async fn get_price(&self, item: CartItem) -> i32 {
        trace!("Getting price for {}", item.name());
        // Simulate network/database latency.
        tokio::time::sleep(Duration::from_millis(MOCK_DELAY_MS)).await;
        // Generate a random price within the defined range (in cents).
>>>>>>> 1fecf29f
        rand::thread_rng().gen_range(PRICE_MIN..=PRICE_MAX)
    }
}<|MERGE_RESOLUTION|>--- conflicted
+++ resolved
@@ -14,54 +14,17 @@
  * limitations under that License.
  */
 
-// Price Service: Simulates looking up prices for items
-//
-// This service acts like a price database or barcode scanner:
-// - Receives requests for item prices
-// - Simulates a brief delay (like a real lookup would have)
-// - Returns random prices (for demonstration purposes)
-// - Broadcasts price information to other agents
+use std::time::Duration;
 
-use acton_reactive::prelude::*;
 use rand::Rng;
-use std::time::Duration;
 use tracing::*;
 
-<<<<<<< HEAD
-=======
 use acton_reactive::prelude::*;
 
 // Import message types used by this agent.
 use crate::{CartItem, ItemScanned};
->>>>>>> 1fecf29f
 use crate::PriceResponse;
-use crate::{CartItem, ItemScanned};
 
-<<<<<<< HEAD
-// Constants for our service
-const PRICE_SERVICE_ROOT: &str = "price_service"; // Service identifier
-const MOCK_DELAY_MS: u64 = 100; // Simulated lookup time
-const PRICE_MIN: i32 = 100; // Minimum price ($1.00)
-const PRICE_MAX: i32 = 250; // Maximum price ($2.50)
-
-// Our price lookup service
-#[derive(Default, Debug, Clone)]
-pub(crate) struct PriceService;
-
-impl PriceService {
-    // Create a new price service agent
-    #[instrument(skip(app))]
-    pub(crate) async fn new(app: &mut AgentRuntime) -> anyhow::Result<AgentHandle> {
-        // Set up the service configuration
-        let config = AgentConfig::new(Ern::with_root(PRICE_SERVICE_ROOT).unwrap(), None, None)?;
-
-        // Create our price service agent
-        let mut price_service = app.create_actor_with_config::<PriceService>(config).await;
-
-        // Tell the service how to handle item scan messages
-        price_service.act_on::<ItemScanned>(|agent, context| {
-            let item = context.message().0.clone();
-=======
 // Import the macro for agent state structs
 use acton_macro::acton_actor;
 
@@ -94,20 +57,10 @@
             let item = envelope.message().0.clone();
             // Clone the agent's state (PriceService is a unit struct, but this pattern is common).
             // Cloning the model allows moving it into the async block if needed, though not strictly necessary here.
->>>>>>> 1fecf29f
             let model = agent.model.clone();
             // Get a handle to the message broker for broadcasting the response.
             let broker_handle = agent.broker().clone();
 
-<<<<<<< HEAD
-            // Look up the price and broadcast the result
-            AgentReply::from_async(async move {
-                let mut item = item;
-                // Get a price for this item
-                item.set_cost(model.get_price(item.clone()).await);
-
-                // Create and broadcast our response
-=======
             // Use AgentReply::from_async to handle the asynchronous price lookup and broadcast.
             AgentReply::from_async(async move {
                 let mut item = item;
@@ -115,7 +68,6 @@
                 // Calls the `get_price` method on the cloned model state.
                 item.set_cost(model.get_price(item.clone()).await);
                 // Create the response message containing the updated item (now with cost).
->>>>>>> 1fecf29f
                 let response_message = PriceResponse { item };
                 // Broadcast the response message via the broker. Any agent subscribed
                 // to `PriceResponse` will receive it (e.g., the Register agent).
@@ -127,17 +79,6 @@
         Ok(price_service_builder.start().await)
     }
 
-<<<<<<< HEAD
-    // Simulate looking up a price for an item
-    async fn get_price(&self, item: CartItem) -> i32 {
-        trace!("Getting price for {}", item.name());
-
-        // Simulate the delay of a real price lookup
-        tokio::time::sleep(Duration::from_millis(MOCK_DELAY_MS)).await;
-
-        // Generate a random price between PRICE_MIN and PRICE_MAX
-        // (In a real system, this would look up actual prices from a database)
-=======
     /// Simulates looking up the price for a given CartItem.
     /// Includes an artificial delay to mimic real-world latency.
     async fn get_price(&self, item: CartItem) -> i32 {
@@ -145,7 +86,6 @@
         // Simulate network/database latency.
         tokio::time::sleep(Duration::from_millis(MOCK_DELAY_MS)).await;
         // Generate a random price within the defined range (in cents).
->>>>>>> 1fecf29f
         rand::thread_rng().gen_range(PRICE_MIN..=PRICE_MAX)
     }
 }