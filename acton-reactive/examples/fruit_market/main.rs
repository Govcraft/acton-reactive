/*
 * Copyright (c) 2024. Govcraft
 *
 * Licensed under either of
 *   * Apache License, Version 2.0 (the "License");
 *     you may not use this file except in compliance with the License.
 *     You may obtain a copy of the License at http://www.apache.org/licenses/LICENSE-2.0
 *   * MIT license: http://opensource.org/licenses/MIT
 *
 * Unless required by applicable law or agreed to in writing, software
 * distributed under the License is distributed on an "AS IS" BASIS,
 * WITHOUT WARRANTIES OR CONDITIONS OF ANY KIND, either express or implied.
 * See the applicable License for the specific language governing permissions and
 * limitations under that License.
 */

// Cash Register Example: A fun simulation of a grocery store checkout!
//
// This example shows how multiple agents can work together to create
// an interactive cash register system:
// - Scanning items and looking up their prices
// - Calculating totals and taxes
// - Displaying a receipt in real-time
// - Handling user input for a interactive experience

use std::io::{stdout, Write};
use std::sync::Once;

use anyhow::Result;
use crossterm::{
    cursor,
    event::{self, Event, KeyCode, KeyModifiers},
    execute, queue,
    terminal::{disable_raw_mode, enable_raw_mode, Clear, ClearType},
};
use futures::StreamExt; // Required for reader.next().await
use tokio::sync::oneshot;
use tracing::Level;
use tracing::*;
use tracing_appender::rolling::{RollingFileAppender, Rotation};
use tracing_subscriber::{fmt::format::FmtSpan, EnvFilter, FmtSubscriber};

// Import necessary components from other modules within the example and the framework.
use acton_reactive::prelude::*;
use cart_item::CartItem;
use register::Register;

<<<<<<< HEAD
// Import our other modules that make up the system
mod cart_item; // Handles shopping cart items
mod price_service; // Looks up prices for items
mod printer; // Displays the receipt
mod register; // Manages the whole transaction
=======
// Declare the modules composing this example.
mod cart_item;
mod price_service;
mod printer;
mod register;
>>>>>>> 1fecf29f

// Import specific types used in messages.
use crate::cart_item::Price;

<<<<<<< HEAD
// Constants to make our code more readable
=======
// Constants for error messages and configuration.
>>>>>>> 1fecf29f
const FAILED_TO_ENABLE_RAW_MODE: &str = "Failed to enable raw mode";
const FAILED_TO_DISABLE_RAW_MODE: &str = "Failed to disable raw mode";
const ERROR_READING_EVENT: &str = "Error reading terminal event:";
const LOG_DIRECTORY: &str = "logs"; // Directory for log files.
const LOG_FILENAME: &str = "fruit_market.log"; // Base name for log files.

<<<<<<< HEAD
// Messages that our agents can send to each other
=======
// --- Messages ---
// Messages are the primary way agents communicate. They must be Clone + Debug.

/// Message sent when an item is successfully scanned (likely includes price info).
>>>>>>> 1fecf29f
#[derive(Clone, Debug)]
struct ItemScanned(CartItem); // When we scan a new item

/// Message sent to finalize the transaction, possibly containing the total price.
#[derive(Clone, Debug)]
struct FinalizeSale(Price); // When we're done and ready to total up

/// Message sent to request the current list of items from the register/cart.
#[derive(Clone, Debug)]
struct GetItems; // Request to see current items

/// Message sent to request the price of a specific item.
#[derive(Clone, Debug)]
struct PriceRequest(CartItem); // Ask for an item's price

/// Message containing the price response for a requested item.
#[derive(Clone, Debug)]
struct PriceResponse {
    // Response with the price
    item: CartItem,
}

/// Message specific to controlling the Printer agent.
#[derive(Clone, Debug)]
enum PrinterMessage {
<<<<<<< HEAD
    // Tell the printer to update display
    Repaint,
}

// Helper to make sure we clean up terminal settings
=======
    /// Instructs the printer to repaint the display.
    Repaint,
}

// --- Terminal Raw Mode Handling ---

/// A guard struct to ensure terminal raw mode is disabled when dropped.
/// This is crucial for restoring the terminal state even if the application panics or exits unexpectedly.
>>>>>>> 1fecf29f
struct RawModeGuard;

impl Drop for RawModeGuard {
    fn drop(&mut self) {
        // Attempt to disable raw mode when the guard goes out of scope.
        disable_raw_mode().expect(FAILED_TO_DISABLE_RAW_MODE);
    }
}

// --- Main Application Logic ---

#[tokio::main]
async fn main() -> Result<()> {
<<<<<<< HEAD
    // Set up our logging system
=======
    // Initialize logging first.
>>>>>>> 1fecf29f
    initialize_tracing();
    info!("** Fruit Market Example Startup **");

<<<<<<< HEAD
    // Set up the terminal for our interactive display
=======
    // Enable terminal raw mode to capture key presses directly without line buffering.
>>>>>>> 1fecf29f
    enable_raw_mode().expect(FAILED_TO_ENABLE_RAW_MODE);
    // Create the guard. When `_raw_mode_guard` goes out of scope (at the end of main or on panic),
    // its `drop` implementation will disable raw mode.
    let _raw_mode_guard = RawModeGuard;
    // Get a handle to standard output.
    let mut stdout = stdout();
    // Clear the terminal screen and move the cursor to the top-left corner.
    execute!(stdout, Clear(ClearType::All), cursor::MoveTo(0, 0))?;

<<<<<<< HEAD
    // Start our cash register system
    let mut app = ActonApp::launch();
    let register = Register::new_transaction(&mut app).await?.clone();

    // Set up a way to gracefully shut down
    let (shutdown_tx, shutdown_rx) = oneshot::channel();

    // Handle keyboard input in a separate task
=======
    // 1. Launch the Acton runtime environment.
    let mut runtime = ActonApp::launch();

    // 2. Create the main 'Register' agent.
    //    The `Register::new_transaction` function likely sets up the Register agent
    //    and potentially spawns its dependencies (like PriceService, Printer).
    let register_handle = Register::new_transaction(&mut runtime).await?.clone();

    // 3. Set up graceful shutdown mechanism using a oneshot channel.
    //    The input handling task will send a signal on this channel when 'q' or Ctrl+C is pressed.
    let (shutdown_tx, shutdown_rx) = oneshot::channel::<()>();

    // 4. Spawn a separate Tokio task to handle user input events asynchronously.
    //    This prevents blocking the main thread while waiting for input.
>>>>>>> 1fecf29f
    tokio::spawn(async move {
        // Create a stream for reading terminal events.
        let mut reader = event::EventStream::new();
        // Loop reading terminal events.
        while let Some(event_result) = reader.next().await {
            match event_result {
                // Handle key press events.
                Ok(Event::Key(key_event)) => match key_event.code {
<<<<<<< HEAD
                    // Ctrl+C or 'q' to quit
=======
                    // Ctrl+C for shutdown.
>>>>>>> 1fecf29f
                    KeyCode::Char('c') if key_event.modifiers.contains(KeyModifiers::CONTROL) => {
                        // Send the shutdown signal and break the loop.
                        let _ = shutdown_tx.send(());
                        break;
                    }
                    // 'q' for quit/shutdown.
                    KeyCode::Char('q') => {
                        // Send the shutdown signal and break the loop.
                        let _ = shutdown_tx.send(());
                        break;
                    }
<<<<<<< HEAD
                    // 's' to scan an item
=======
                    // 's' to trigger scanning an item (sends message to Register agent).
>>>>>>> 1fecf29f
                    KeyCode::Char('s') => {
                        // Use the captured register handle to interact with the agent.
                        if let Err(e) = register_handle.scan().await {
                            error!("Failed to trigger scan: {}", e);
                        }
                    }
<<<<<<< HEAD
                    // '?' to toggle help display
=======
                    // '?' to toggle help display (sends message to Register agent).
>>>>>>> 1fecf29f
                    KeyCode::Char('?') => {
                         if let Err(e) = register_handle.toggle_help().await {
                            error!("Failed to toggle help: {}", e);
                        }
                    }
                    // Ignore other key presses.
                    _ => {}
                },
                Err(e) => {
                    // Log errors and break the loop on read error.
                    error!("{} {}", ERROR_READING_EVENT, e);
                    let _ = shutdown_tx.send(()); // Also trigger shutdown on error
                    break;
                }
                // Ignore other event types (like mouse events).
                _ => {}
            }
        }
    });

<<<<<<< HEAD
    // Wait for shutdown signal
    shutdown_rx.await?;

    // Clean up the display
=======
    // 5. Wait for the shutdown signal from the input handling task.
    //    The `.await` here will pause execution until the signal is received.
    let _ = shutdown_rx.await; // Result can be ignored if we just need the signal

    // 6. Clean up the terminal before exiting.
    //    Queue commands for efficiency, then flush.
>>>>>>> 1fecf29f
    queue!(stdout, cursor::MoveTo(0, 0))?;
    queue!(stdout, Clear(ClearType::FromCursorDown))?;
    stdout.write_all(b"Shutting down...\n")?;
    queue!(stdout, cursor::Show)?; // Ensure cursor is visible
    stdout.flush()?;
    queue!(stdout, cursor::MoveTo(0, 1))?; // Move cursor down one line

<<<<<<< HEAD
    // Shut down all our agents
    app.shutdown_all().await?;
=======
    // 7. Gracefully shut down all agents managed by the runtime.
    runtime.shutdown_all().await?;
>>>>>>> 1fecf29f
    info!("Shutdown complete.");

    Ok(())
}

<<<<<<< HEAD
// Set up our logging system (only needs to happen once)
=======
// --- Tracing Initialization ---

// Ensures tracing initialization happens only once.
>>>>>>> 1fecf29f
static INIT: Once = Once::new();

/// Initializes the global tracing subscriber for the fruit_market example.
/// Configures filtering and formats logs to a rolling file.
pub fn initialize_tracing() {
    INIT.call_once(|| {
<<<<<<< HEAD
        // Configure what we want to log
=======
        // Configure log filtering using environment variables or directives.
>>>>>>> 1fecf29f
        let filter = EnvFilter::new("")
            // Set specific levels for modules within this example.
            .add_directive("fruit_market=debug".parse().unwrap()) // Log debug for this example
            .add_directive("fruit_market::printer=debug".parse().unwrap())
            // Silence potentially noisy core components unless needed for debugging.
            .add_directive("acton_core::common::agent_handle=off".parse().unwrap())
            .add_directive("acton_core::common::agent_broker=off".parse().unwrap())
<<<<<<< HEAD
            .add_directive(
                "acton_core::actor::managed_agent::idle[start]=off"
                    .parse()
                    .unwrap(),
            )
            .add_directive(
                "acton_core::actor::managed_agent::started[wake]=off"
                    .parse()
                    .unwrap(),
            )
            .add_directive(
                "acton_core::traits::actor[send_message]=off"
                    .parse()
                    .unwrap(),
            )
=======
            .add_directive("acton_core::actor::managed_agent::idle[start]=off".parse().unwrap())
            .add_directive("acton_core::actor::managed_agent::started[wake]=off".parse().unwrap())
            .add_directive("acton_core::traits::actor[send_message]=off".parse().unwrap())
            // Silence test modules if running the example directly.
>>>>>>> 1fecf29f
            .add_directive("supervisor_tests=off".parse().unwrap())
            .add_directive("broker_tests=off".parse().unwrap())
            .add_directive("launchpad_tests=off".parse().unwrap())
            .add_directive("lifecycle_tests=off".parse().unwrap())
            .add_directive("actor_tests=off".parse().unwrap())
            .add_directive("load_balancer_tests=off".parse().unwrap())
            .add_directive("acton::tests::setup::actor::pool_item=off".parse().unwrap());

<<<<<<< HEAD
        // Set up log file
        let file_appender = RollingFileAppender::new(Rotation::DAILY, LOG_DIRECTORY, LOG_FILENAME);

        // Configure how we want to format our logs
=======
        // Set up a rolling file appender to write logs to files in the LOG_DIRECTORY.
        // Rotates daily.
        let file_appender = RollingFileAppender::new(Rotation::DAILY, LOG_DIRECTORY, LOG_FILENAME);

        // Build the subscriber.
>>>>>>> 1fecf29f
        let subscriber = FmtSubscriber::builder()
            .with_span_events(FmtSpan::NONE) // Don't log span entry/exit.
            .with_max_level(Level::TRACE) // Process all levels up to TRACE.
            .compact() // Use a more compact output format.
            .with_line_number(false) // Don't include line numbers.
            .with_target(false) // Don't include the module path target.
            .without_time() // Don't include timestamps.
            .with_env_filter(filter) // Apply the filter defined above.
            .with_writer(file_appender) // Write logs to the rolling file.
            .finish();

        // Set the subscriber as the global default.
        tracing::subscriber::set_global_default(subscriber)
            .expect("Setting default subscriber failed");
    });
}<|MERGE_RESOLUTION|>--- conflicted
+++ resolved
@@ -13,31 +13,20 @@
  * See the applicable License for the specific language governing permissions and
  * limitations under that License.
  */
-
-// Cash Register Example: A fun simulation of a grocery store checkout!
-//
-// This example shows how multiple agents can work together to create
-// an interactive cash register system:
-// - Scanning items and looking up their prices
-// - Calculating totals and taxes
-// - Displaying a receipt in real-time
-// - Handling user input for a interactive experience
-
 use std::io::{stdout, Write};
 use std::sync::Once;
 
 use anyhow::Result;
 use crossterm::{
-    cursor,
+    cursor, execute, queue,
     event::{self, Event, KeyCode, KeyModifiers},
-    execute, queue,
     terminal::{disable_raw_mode, enable_raw_mode, Clear, ClearType},
 };
 use futures::StreamExt; // Required for reader.next().await
 use tokio::sync::oneshot;
+use tracing::*;
 use tracing::Level;
-use tracing::*;
-use tracing_appender::rolling::{RollingFileAppender, Rotation};
+use tracing_appender::rolling::{Rotation, RollingFileAppender};
 use tracing_subscriber::{fmt::format::FmtSpan, EnvFilter, FmtSubscriber};
 
 // Import necessary components from other modules within the example and the framework.
@@ -45,74 +34,50 @@
 use cart_item::CartItem;
 use register::Register;
 
-<<<<<<< HEAD
-// Import our other modules that make up the system
-mod cart_item; // Handles shopping cart items
-mod price_service; // Looks up prices for items
-mod printer; // Displays the receipt
-mod register; // Manages the whole transaction
-=======
 // Declare the modules composing this example.
 mod cart_item;
 mod price_service;
 mod printer;
 mod register;
->>>>>>> 1fecf29f
 
 // Import specific types used in messages.
 use crate::cart_item::Price;
 
-<<<<<<< HEAD
-// Constants to make our code more readable
-=======
 // Constants for error messages and configuration.
->>>>>>> 1fecf29f
 const FAILED_TO_ENABLE_RAW_MODE: &str = "Failed to enable raw mode";
 const FAILED_TO_DISABLE_RAW_MODE: &str = "Failed to disable raw mode";
 const ERROR_READING_EVENT: &str = "Error reading terminal event:";
 const LOG_DIRECTORY: &str = "logs"; // Directory for log files.
 const LOG_FILENAME: &str = "fruit_market.log"; // Base name for log files.
 
-<<<<<<< HEAD
-// Messages that our agents can send to each other
-=======
 // --- Messages ---
 // Messages are the primary way agents communicate. They must be Clone + Debug.
 
 /// Message sent when an item is successfully scanned (likely includes price info).
->>>>>>> 1fecf29f
-#[derive(Clone, Debug)]
-struct ItemScanned(CartItem); // When we scan a new item
+#[derive(Clone, Debug)]
+struct ItemScanned(CartItem);
 
 /// Message sent to finalize the transaction, possibly containing the total price.
 #[derive(Clone, Debug)]
-struct FinalizeSale(Price); // When we're done and ready to total up
+struct FinalizeSale(Price);
 
 /// Message sent to request the current list of items from the register/cart.
 #[derive(Clone, Debug)]
-struct GetItems; // Request to see current items
+struct GetItems;
 
 /// Message sent to request the price of a specific item.
 #[derive(Clone, Debug)]
-struct PriceRequest(CartItem); // Ask for an item's price
+struct PriceRequest(CartItem);
 
 /// Message containing the price response for a requested item.
 #[derive(Clone, Debug)]
 struct PriceResponse {
-    // Response with the price
     item: CartItem,
 }
 
 /// Message specific to controlling the Printer agent.
 #[derive(Clone, Debug)]
 enum PrinterMessage {
-<<<<<<< HEAD
-    // Tell the printer to update display
-    Repaint,
-}
-
-// Helper to make sure we clean up terminal settings
-=======
     /// Instructs the printer to repaint the display.
     Repaint,
 }
@@ -121,7 +86,6 @@
 
 /// A guard struct to ensure terminal raw mode is disabled when dropped.
 /// This is crucial for restoring the terminal state even if the application panics or exits unexpectedly.
->>>>>>> 1fecf29f
 struct RawModeGuard;
 
 impl Drop for RawModeGuard {
@@ -135,19 +99,11 @@
 
 #[tokio::main]
 async fn main() -> Result<()> {
-<<<<<<< HEAD
-    // Set up our logging system
-=======
     // Initialize logging first.
->>>>>>> 1fecf29f
     initialize_tracing();
     info!("** Fruit Market Example Startup **");
 
-<<<<<<< HEAD
-    // Set up the terminal for our interactive display
-=======
     // Enable terminal raw mode to capture key presses directly without line buffering.
->>>>>>> 1fecf29f
     enable_raw_mode().expect(FAILED_TO_ENABLE_RAW_MODE);
     // Create the guard. When `_raw_mode_guard` goes out of scope (at the end of main or on panic),
     // its `drop` implementation will disable raw mode.
@@ -157,16 +113,6 @@
     // Clear the terminal screen and move the cursor to the top-left corner.
     execute!(stdout, Clear(ClearType::All), cursor::MoveTo(0, 0))?;
 
-<<<<<<< HEAD
-    // Start our cash register system
-    let mut app = ActonApp::launch();
-    let register = Register::new_transaction(&mut app).await?.clone();
-
-    // Set up a way to gracefully shut down
-    let (shutdown_tx, shutdown_rx) = oneshot::channel();
-
-    // Handle keyboard input in a separate task
-=======
     // 1. Launch the Acton runtime environment.
     let mut runtime = ActonApp::launch();
 
@@ -181,7 +127,6 @@
 
     // 4. Spawn a separate Tokio task to handle user input events asynchronously.
     //    This prevents blocking the main thread while waiting for input.
->>>>>>> 1fecf29f
     tokio::spawn(async move {
         // Create a stream for reading terminal events.
         let mut reader = event::EventStream::new();
@@ -190,11 +135,7 @@
             match event_result {
                 // Handle key press events.
                 Ok(Event::Key(key_event)) => match key_event.code {
-<<<<<<< HEAD
-                    // Ctrl+C or 'q' to quit
-=======
                     // Ctrl+C for shutdown.
->>>>>>> 1fecf29f
                     KeyCode::Char('c') if key_event.modifiers.contains(KeyModifiers::CONTROL) => {
                         // Send the shutdown signal and break the loop.
                         let _ = shutdown_tx.send(());
@@ -206,22 +147,14 @@
                         let _ = shutdown_tx.send(());
                         break;
                     }
-<<<<<<< HEAD
-                    // 's' to scan an item
-=======
                     // 's' to trigger scanning an item (sends message to Register agent).
->>>>>>> 1fecf29f
                     KeyCode::Char('s') => {
                         // Use the captured register handle to interact with the agent.
                         if let Err(e) = register_handle.scan().await {
                             error!("Failed to trigger scan: {}", e);
                         }
                     }
-<<<<<<< HEAD
-                    // '?' to toggle help display
-=======
                     // '?' to toggle help display (sends message to Register agent).
->>>>>>> 1fecf29f
                     KeyCode::Char('?') => {
                          if let Err(e) = register_handle.toggle_help().await {
                             error!("Failed to toggle help: {}", e);
@@ -242,19 +175,12 @@
         }
     });
 
-<<<<<<< HEAD
-    // Wait for shutdown signal
-    shutdown_rx.await?;
-
-    // Clean up the display
-=======
     // 5. Wait for the shutdown signal from the input handling task.
     //    The `.await` here will pause execution until the signal is received.
     let _ = shutdown_rx.await; // Result can be ignored if we just need the signal
 
     // 6. Clean up the terminal before exiting.
     //    Queue commands for efficiency, then flush.
->>>>>>> 1fecf29f
     queue!(stdout, cursor::MoveTo(0, 0))?;
     queue!(stdout, Clear(ClearType::FromCursorDown))?;
     stdout.write_all(b"Shutting down...\n")?;
@@ -262,36 +188,23 @@
     stdout.flush()?;
     queue!(stdout, cursor::MoveTo(0, 1))?; // Move cursor down one line
 
-<<<<<<< HEAD
-    // Shut down all our agents
-    app.shutdown_all().await?;
-=======
     // 7. Gracefully shut down all agents managed by the runtime.
     runtime.shutdown_all().await?;
->>>>>>> 1fecf29f
     info!("Shutdown complete.");
 
     Ok(())
 }
 
-<<<<<<< HEAD
-// Set up our logging system (only needs to happen once)
-=======
 // --- Tracing Initialization ---
 
 // Ensures tracing initialization happens only once.
->>>>>>> 1fecf29f
 static INIT: Once = Once::new();
 
 /// Initializes the global tracing subscriber for the fruit_market example.
 /// Configures filtering and formats logs to a rolling file.
 pub fn initialize_tracing() {
     INIT.call_once(|| {
-<<<<<<< HEAD
-        // Configure what we want to log
-=======
         // Configure log filtering using environment variables or directives.
->>>>>>> 1fecf29f
         let filter = EnvFilter::new("")
             // Set specific levels for modules within this example.
             .add_directive("fruit_market=debug".parse().unwrap()) // Log debug for this example
@@ -299,28 +212,10 @@
             // Silence potentially noisy core components unless needed for debugging.
             .add_directive("acton_core::common::agent_handle=off".parse().unwrap())
             .add_directive("acton_core::common::agent_broker=off".parse().unwrap())
-<<<<<<< HEAD
-            .add_directive(
-                "acton_core::actor::managed_agent::idle[start]=off"
-                    .parse()
-                    .unwrap(),
-            )
-            .add_directive(
-                "acton_core::actor::managed_agent::started[wake]=off"
-                    .parse()
-                    .unwrap(),
-            )
-            .add_directive(
-                "acton_core::traits::actor[send_message]=off"
-                    .parse()
-                    .unwrap(),
-            )
-=======
             .add_directive("acton_core::actor::managed_agent::idle[start]=off".parse().unwrap())
             .add_directive("acton_core::actor::managed_agent::started[wake]=off".parse().unwrap())
             .add_directive("acton_core::traits::actor[send_message]=off".parse().unwrap())
             // Silence test modules if running the example directly.
->>>>>>> 1fecf29f
             .add_directive("supervisor_tests=off".parse().unwrap())
             .add_directive("broker_tests=off".parse().unwrap())
             .add_directive("launchpad_tests=off".parse().unwrap())
@@ -329,18 +224,11 @@
             .add_directive("load_balancer_tests=off".parse().unwrap())
             .add_directive("acton::tests::setup::actor::pool_item=off".parse().unwrap());
 
-<<<<<<< HEAD
-        // Set up log file
-        let file_appender = RollingFileAppender::new(Rotation::DAILY, LOG_DIRECTORY, LOG_FILENAME);
-
-        // Configure how we want to format our logs
-=======
         // Set up a rolling file appender to write logs to files in the LOG_DIRECTORY.
         // Rotates daily.
         let file_appender = RollingFileAppender::new(Rotation::DAILY, LOG_DIRECTORY, LOG_FILENAME);
 
         // Build the subscriber.
->>>>>>> 1fecf29f
         let subscriber = FmtSubscriber::builder()
             .with_span_events(FmtSpan::NONE) // Don't log span entry/exit.
             .with_max_level(Level::TRACE) // Process all levels up to TRACE.
