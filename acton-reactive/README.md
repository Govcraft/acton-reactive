<<<<<<< HEAD
# Acton: A Friendly Reactive Framework for Rust

Welcome to Acton! This framework makes it easy to build fast, responsive Rust
applications using a simple message-passing system. Think of Acton as a team of
helpful workers (I call them "agents") who can pass messages to each other and
handle different tasks independently. The name "Acton" comes from what these
agents do - they "act on" the messages you send them!

## What Makes Acton Special?

- **Easy-to-Use Agents**: Agents are like independent workers in your
  application. Each one can handle its own tasks and keep track of its own
  information, making it natural to write programs that do many things at once.

- **Simple Message Passing**: Agents communicate by sending messages to each
  other, just like people passing notes. Thanks to Rust's async/await features,
  these messages get delivered efficiently without blocking other work.

- **Flexible and Adaptable**: You can easily customize Acton to fit your needs.
  Whether you're building a small application or a large system, Acton grows
  with you.

- **Safe and Reliable**: Rust's type system helps ensure that messages get
  delivered to the right places. This means fewer bugs and more reliable
  applications.

- **Built-in Monitoring**: Acton comes with tools to help you see what's
  happening inside your application, making it easier to find and fix problems.

## Getting Started

Add Acton to your project by putting this in your `Cargo.toml`:

```toml
[dependencies]
acton-reactive = "3.0.0-beta.3"
```

## How to Use Acton

Let's walk through a simple example to see how Acton works!

### Step 1: Set Up Your Agent

First, let's import what I need and create a simple agent:

```rust
use acton_reactive::prelude::*;

// Create an agent that can keep track of a number
#[derive(Debug, Default)]
struct CounterAgent {
    count: usize,
}
```

### Step 2: Define Your Messages

Messages are how agents communicate. Let's create some simple ones:

```rust
// The traditional way:
#[derive(Debug, Clone)]
struct PingMsg;

// Or use the helpful shortcut:
#[acton_message]
struct PongMsg;

#[acton_message]
struct GoodbyeMsg;
```

### Step 3: Create Your Application

Here's how to set up your application and create an agent:

```rust
#[tokio::main]
async fn main() -> anyhow::Result<()> {
    // Start up Acton
    let mut app = ActonApp::launch();

    // Create the counter agent
    let mut counter = app.new_agent::<CounterAgent>().await;
```

### Step 4: Tell Your Agent How to Handle Messages

Now let's make the agent do something when it receives messages:

```rust
counter
    // When someone sends a Ping...
    .act_on::<PingMsg>(|agent, context| {
        println!("Got a ping! Adding to count...");
        agent.model.count += 1;

        // Send a Pong back
        let envelope = context.reply_envelope();
        Box::pin(async move {
            envelope.send(PongMsg).await;
        })
    })
    // When someone sends a Pong...
    .act_on::<PongMsg>(|agent, _envelope| {
        println!("Got a pong! Adding to count...");
        agent.model.count += 1;

        // Send a Goodbye to ourselves
        let handle = agent.handle().clone();
        AgentReply::from_async(async move {
            handle.send(GoodbyeMsg).await;
        })
    })
    // When someone says Goodbye...
    .act_on::<GoodbyeMsg>(|_agent, _envelope| {
        println!("Time to say goodbye!");
        AgentReply::immediate()
    });
```

### Step 5: Start Your Agent and Send Messages

```rust
    // Start the agent
    let counter = counter.start().await;

    // Send it a message
    counter.send(PingMsg).await;

    // Shut everything down nicely
    app.shutdown_all().await?;
    Ok(())
}
```

Want to see more? Check out the example projects:

- **basic**: A simple example like the one above

  ![Basic example of agents with message passing](https://vhs.charm.sh/vhs-5862rvOfSol8EG8BJ9FljF.gif)

- **lifecycles**: See how agents start up and shut down
  ![Example of handing agent lifecycle events](https://vhs.charm.sh/vhs-6ulmK4rdVygT2FCh2n3r6I.gif)

- **broadcast**: Learn how to send messages to multiple agents
  ![Example of broadcasting messages to multiple agents at once](https://vhs.charm.sh/vhs-2yA1DsMZUyjlurHzg9j2v0.gif)

- **fruit_market**: A fun example showing how to build a more complex system
  ![Example of a more complex system with multiple agents handling different responsibilities](https://vhs.charm.sh/vhs-lfX5VU5zIsQ1Ch8GhLwEc.gif)
  )
=======
# Acton Reactive: Build Fast, Concurrent Rust Apps Easily

Welcome to Acton Reactive! This framework helps you build fast, concurrent Rust applications without getting tangled in complex threading or locking code.

Think of your application's logic broken down into independent workers called **Agents**. Each agent manages its own state and communicates with others by sending **Messages**. Acton Reactive handles the tricky parts of making these agents run concurrently and talk to each other efficiently, letting you focus on your application's features. It's built on top of [Tokio](https://tokio.rs/), Rust's powerful asynchronous runtime.

## Why Acton Reactive?

*   **Simplified Concurrency:** Forget manual thread management and complex locking. Agents run independently, managing their own data. Acton ensures messages are processed safely, making concurrent programming more approachable.
*   **Asynchronous & Performant:** Leverages Rust's `async/await` and Tokio for high-performance, non-blocking operations. Your application stays responsive, even under load.
*   **Organized & Maintainable Code:** Encourages breaking down complex problems into smaller, self-contained agents. This makes your codebase easier to understand, test, and maintain.
*   **Type-Safe Communication:** Define clear message types. Rust's compiler helps ensure you're sending and receiving the right kinds of messages, catching errors before runtime.
*   **Built-in Observability:** Integrates with the `tracing` crate, providing insights into your application's behavior for easier debugging and performance monitoring.

## Core Concepts Explained Simply

Before diving into code, let's understand the main building blocks:

1.  **Agent:** The fundamental unit. It's a Rust struct (that implements `Default` and `Debug`) which holds some internal state (its `model`) and reacts to incoming messages. Think of it as an independent worker or service.
2.  **Message:** A simple Rust struct (that implements `Debug` and `Clone`) used for communication. Agents send messages to other agents (or themselves) to trigger actions or share information. The `#[acton_message]` macro helps derive the required traits easily.
3.  **Handler (`act_on`):** A piece of code you define for an agent that specifies *how* it should react when it receives a particular type of message. Handlers can modify the agent's internal state (`model`) and send messages. They return an `AgentReply`.
4.  **Handle (`AgentHandle`):** An inexpensive, cloneable reference to an agent. You use an agent's handle to send messages *to* it from outside, or from other agents.
5.  **Runtime (`ActonApp` / `AgentRuntime`):** The Acton system environment. You launch it using `ActonApp::launch()`. It manages the agents, their communication channels, and the central message broker.

## Getting Started: A Basic Example

Let's build a simple counter agent.

1.  **Add Acton Reactive to your `Cargo.toml`:**

    ```toml
    [dependencies]
    acton_reactive = { version = "1.1.0-beta.1" } # Use the latest version
    tokio = { version = "1", features = ["full"] } # Acton requires a Tokio runtime
    anyhow = "1" # Useful for error handling in main
    ```

2.  **Write the code (`src/main.rs`):**

    ```rust
    use acton_reactive::prelude::*;
    use std::time::Duration;
    use anyhow::Result;

    // 1. Define the Agent's state (must be Default + Debug)
    #[derive(Debug, Default)]
    struct CounterAgent {
        count: i32,
    }

    // 2. Define Messages (must be Debug + Clone)
    // Use the macro for convenience!
    #[acton_message]
    struct IncrementMsg;

    #[acton_message]
    struct PrintMsg;

    // 3. The main async function (requires a Tokio runtime)
    #[tokio::main]
    async fn main() -> Result<()> {
        println!("Launching Acton application...");

        // 4. Launch the Acton Runtime
        let mut app = ActonApp::launch();

        // 5. Create an Agent Builder
        // This prepares an agent but doesn't start its processing loop yet.
        let mut counter_builder = app.new_agent::<CounterAgent>().await;
        println!("Created agent builder for: {}", counter_builder.id());

        // 6. Define Message Handlers using `act_on`
        counter_builder
            .act_on::<IncrementMsg>(|agent, _context| {
                // This code runs when the agent receives an IncrementMsg.
                // We can safely mutate the agent's internal state (`model`).
                agent.model.count += 1;
                println!("Agent {}: Incremented count to {}", agent.id(), agent.model.count);
                // No async work needed here, return immediately.
                AgentReply::immediate()
            })
            .act_on::<PrintMsg>(|agent, _context| {
                // This code runs when the agent receives a PrintMsg.
                println!("Agent {}: Current count is {}", agent.id(), agent.model.count);
                // We can also perform async operations within a handler.
                AgentReply::from_async(async move {
                    // Example: Simulate some async work
                    tokio::time::sleep(Duration::from_millis(50)).await;
                    println!("Agent {}: Finished async work in PrintMsg handler.", agent.id());
                    // No need to explicitly send anything back here for this example.
                })
            })
            // Optional: Define lifecycle hooks
            .after_stop(|agent| {
                 println!("Agent {}: Final count is {}. Stopping.", agent.id(), agent.model.count);
                 AgentReply::immediate()
            });

        // 7. Start the Agent
        // This spawns the agent's task and returns a handle for sending messages.
        let counter_handle = counter_builder.start().await;
        println!("Started agent: {}", counter_handle.id());

        // 8. Send Messages using the Handle
        println!("Sending IncrementMsg...");
        counter_handle.send(IncrementMsg).await;

        println!("Sending PrintMsg...");
        counter_handle.send(PrintMsg).await;

        println!("Sending another IncrementMsg...");
        counter_handle.send(IncrementMsg).await;

        // Give the agent a moment to process the last message and its async handler
        tokio::time::sleep(Duration::from_millis(100)).await;

        // 9. Shut down the application gracefully
        // This stops all agents and waits for them to finish.
        println!("Shutting down application...");
        app.shutdown_all().await?;
        println!("Application shut down.");

        Ok(())
    }
    ```

3.  **Run it:** `cargo run`

You should see output showing the agent being created, handling messages, incrementing its count, and finally stopping.

## Common Patterns

While the example above covers the basics, Acton Reactive supports more patterns:

*   **Replying to Messages:** Inside a handler, use `context.reply_envelope()` to get an envelope addressed back to the original sender, then use `.send(YourReplyMessage).await`.
*   **Sending to Specific Agents:** If an agent has the `AgentHandle` of another agent, it can create a new envelope using `context.new_envelope(&target_handle.reply_address())` and then `.send(YourMessage).await`.
*   **Asynchronous Operations:** As shown in the `PrintMsg` handler, use `AgentReply::from_async(async move { ... })` to perform non-blocking tasks (like I/O) within your handlers.
*   **Lifecycle Hooks:** Use `.before_start()`, `.after_start()`, `.before_stop()`, and `.after_stop()` on the agent builder to run code during agent initialization or shutdown.
*   **Publish/Subscribe (Broadcasting):** Agents can subscribe to specific message types using `agent_handle.subscribe::<MyMessageType>().await`. Anyone (often the central `AgentBroker` obtained via `app.broker()` or `agent.broker()`) can then `broadcast(MyMessageType)` to notify all subscribers. This is great for system-wide events.
*   **Supervision (Parent/Child Agents):** Agents can create and manage child agents using `agent_handle.supervise(child_builder).await`. Stopping the parent will automatically stop its children.

## Explore More Examples

For more detailed examples demonstrating patterns like broadcasting, replies, and agent lifecycles, check out the `acton-reactive/examples/` directory in this repository.
>>>>>>> 7caa30fc

## Common Questions

<<<<<<< HEAD
### Why do you call them "agents" instead of "actors"?

While Acton is similar to traditional actor frameworks (like Akka or Erlang), I
use the term "agent" to keep things simple and friendly. An agent is just
something that can receive messages and act on them - no complicated theory
required!

### What exactly is an agent?

An agent in Acton is like a helpful worker that can:

- Keep track of its own information
- Receive and respond to messages
- Work independently of other agents
- Handle tasks without blocking others

Think of agents as team members who can work on their own tasks while
communicating with each other when needed.

### Is Acton complicated to use?

Not at all! While Acton is powerful enough for complex applications, I've
designed it to be easy to understand and use. It takes advantage of Rust's
modern features (like async/await) to keep things simple while still being fast
and reliable.

## Want to Help?

I'd love your help making Acton even better! Feel free to:

- Report issues you find
- Suggest new features
- Send pull requests
- Share how you're using Acton

## License

You can use Acton under either the MIT or Apache-2.0 license - whichever works
better for you. Check out the `LICENSE-MIT` and `LICENSE-APACHE` files for the
details.

## Contact

Find me on [Bluesky](https://bsky.app/profile/govcraft.ai)
=======
Contributions are welcome! Feel free to submit issues, fork the repository, and send pull requests. Let's make Acton Reactive even better together!

## License

This project is licensed under either of:

*   Apache License, Version 2.0 ([LICENSE-APACHE](LICENSE-APACHE) or http://www.apache.org/licenses/LICENSE-2.0)
*   MIT license ([LICENSE-MIT](LICENSE-MIT) or http://opensource.org/licenses/MIT)

at your option.
>>>>>>> 7caa30fc
<|MERGE_RESOLUTION|>--- conflicted
+++ resolved
@@ -1,157 +1,3 @@
-<<<<<<< HEAD
-# Acton: A Friendly Reactive Framework for Rust
-
-Welcome to Acton! This framework makes it easy to build fast, responsive Rust
-applications using a simple message-passing system. Think of Acton as a team of
-helpful workers (I call them "agents") who can pass messages to each other and
-handle different tasks independently. The name "Acton" comes from what these
-agents do - they "act on" the messages you send them!
-
-## What Makes Acton Special?
-
-- **Easy-to-Use Agents**: Agents are like independent workers in your
-  application. Each one can handle its own tasks and keep track of its own
-  information, making it natural to write programs that do many things at once.
-
-- **Simple Message Passing**: Agents communicate by sending messages to each
-  other, just like people passing notes. Thanks to Rust's async/await features,
-  these messages get delivered efficiently without blocking other work.
-
-- **Flexible and Adaptable**: You can easily customize Acton to fit your needs.
-  Whether you're building a small application or a large system, Acton grows
-  with you.
-
-- **Safe and Reliable**: Rust's type system helps ensure that messages get
-  delivered to the right places. This means fewer bugs and more reliable
-  applications.
-
-- **Built-in Monitoring**: Acton comes with tools to help you see what's
-  happening inside your application, making it easier to find and fix problems.
-
-## Getting Started
-
-Add Acton to your project by putting this in your `Cargo.toml`:
-
-```toml
-[dependencies]
-acton-reactive = "3.0.0-beta.3"
-```
-
-## How to Use Acton
-
-Let's walk through a simple example to see how Acton works!
-
-### Step 1: Set Up Your Agent
-
-First, let's import what I need and create a simple agent:
-
-```rust
-use acton_reactive::prelude::*;
-
-// Create an agent that can keep track of a number
-#[derive(Debug, Default)]
-struct CounterAgent {
-    count: usize,
-}
-```
-
-### Step 2: Define Your Messages
-
-Messages are how agents communicate. Let's create some simple ones:
-
-```rust
-// The traditional way:
-#[derive(Debug, Clone)]
-struct PingMsg;
-
-// Or use the helpful shortcut:
-#[acton_message]
-struct PongMsg;
-
-#[acton_message]
-struct GoodbyeMsg;
-```
-
-### Step 3: Create Your Application
-
-Here's how to set up your application and create an agent:
-
-```rust
-#[tokio::main]
-async fn main() -> anyhow::Result<()> {
-    // Start up Acton
-    let mut app = ActonApp::launch();
-
-    // Create the counter agent
-    let mut counter = app.new_agent::<CounterAgent>().await;
-```
-
-### Step 4: Tell Your Agent How to Handle Messages
-
-Now let's make the agent do something when it receives messages:
-
-```rust
-counter
-    // When someone sends a Ping...
-    .act_on::<PingMsg>(|agent, context| {
-        println!("Got a ping! Adding to count...");
-        agent.model.count += 1;
-
-        // Send a Pong back
-        let envelope = context.reply_envelope();
-        Box::pin(async move {
-            envelope.send(PongMsg).await;
-        })
-    })
-    // When someone sends a Pong...
-    .act_on::<PongMsg>(|agent, _envelope| {
-        println!("Got a pong! Adding to count...");
-        agent.model.count += 1;
-
-        // Send a Goodbye to ourselves
-        let handle = agent.handle().clone();
-        AgentReply::from_async(async move {
-            handle.send(GoodbyeMsg).await;
-        })
-    })
-    // When someone says Goodbye...
-    .act_on::<GoodbyeMsg>(|_agent, _envelope| {
-        println!("Time to say goodbye!");
-        AgentReply::immediate()
-    });
-```
-
-### Step 5: Start Your Agent and Send Messages
-
-```rust
-    // Start the agent
-    let counter = counter.start().await;
-
-    // Send it a message
-    counter.send(PingMsg).await;
-
-    // Shut everything down nicely
-    app.shutdown_all().await?;
-    Ok(())
-}
-```
-
-Want to see more? Check out the example projects:
-
-- **basic**: A simple example like the one above
-
-  ![Basic example of agents with message passing](https://vhs.charm.sh/vhs-5862rvOfSol8EG8BJ9FljF.gif)
-
-- **lifecycles**: See how agents start up and shut down
-  ![Example of handing agent lifecycle events](https://vhs.charm.sh/vhs-6ulmK4rdVygT2FCh2n3r6I.gif)
-
-- **broadcast**: Learn how to send messages to multiple agents
-  ![Example of broadcasting messages to multiple agents at once](https://vhs.charm.sh/vhs-2yA1DsMZUyjlurHzg9j2v0.gif)
-
-- **fruit_market**: A fun example showing how to build a more complex system
-  ![Example of a more complex system with multiple agents handling different responsibilities](https://vhs.charm.sh/vhs-lfX5VU5zIsQ1Ch8GhLwEc.gif)
-  )
-=======
 # Acton Reactive: Build Fast, Concurrent Rust Apps Easily
 
 Welcome to Acton Reactive! This framework helps you build fast, concurrent Rust applications without getting tangled in complex threading or locking code.
@@ -296,56 +142,9 @@
 ## Explore More Examples
 
 For more detailed examples demonstrating patterns like broadcasting, replies, and agent lifecycles, check out the `acton-reactive/examples/` directory in this repository.
->>>>>>> 7caa30fc
 
-## Common Questions
+## Contributing
 
-<<<<<<< HEAD
-### Why do you call them "agents" instead of "actors"?
-
-While Acton is similar to traditional actor frameworks (like Akka or Erlang), I
-use the term "agent" to keep things simple and friendly. An agent is just
-something that can receive messages and act on them - no complicated theory
-required!
-
-### What exactly is an agent?
-
-An agent in Acton is like a helpful worker that can:
-
-- Keep track of its own information
-- Receive and respond to messages
-- Work independently of other agents
-- Handle tasks without blocking others
-
-Think of agents as team members who can work on their own tasks while
-communicating with each other when needed.
-
-### Is Acton complicated to use?
-
-Not at all! While Acton is powerful enough for complex applications, I've
-designed it to be easy to understand and use. It takes advantage of Rust's
-modern features (like async/await) to keep things simple while still being fast
-and reliable.
-
-## Want to Help?
-
-I'd love your help making Acton even better! Feel free to:
-
-- Report issues you find
-- Suggest new features
-- Send pull requests
-- Share how you're using Acton
-
-## License
-
-You can use Acton under either the MIT or Apache-2.0 license - whichever works
-better for you. Check out the `LICENSE-MIT` and `LICENSE-APACHE` files for the
-details.
-
-## Contact
-
-Find me on [Bluesky](https://bsky.app/profile/govcraft.ai)
-=======
 Contributions are welcome! Feel free to submit issues, fork the repository, and send pull requests. Let's make Acton Reactive even better together!
 
 ## License
@@ -355,5 +154,4 @@
 *   Apache License, Version 2.0 ([LICENSE-APACHE](LICENSE-APACHE) or http://www.apache.org/licenses/LICENSE-2.0)
 *   MIT license ([LICENSE-MIT](LICENSE-MIT) or http://opensource.org/licenses/MIT)
 
-at your option.
->>>>>>> 7caa30fc
+at your option.