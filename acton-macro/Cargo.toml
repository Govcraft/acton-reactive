[package]
name = "acton-macro"
<<<<<<< HEAD
version = "3.0.0-beta.1"
=======
version = "1.0.0"
>>>>>>> 7caa30fc
edition = "2021"
license = "Apache-2.0 OR MIT"
description = "Acton Macro provides procedural macros that simplify the creation of messages and agents in the Acton framework, enabling more concise and expressive code."
documentation = "https://github.com/Govcraft/acton-reactive/blob/main/README.md"
homepage = "https://github.com/Govcraft/acton-reactive"
repository = "https://github.com/Govcraft/acton-reactive"


[lib]
proc-macro = true

[dependencies]
syn = { version = "2.0.9", features = ["full"] }
quote = "1.0.37"<|MERGE_RESOLUTION|>--- conflicted
+++ resolved
@@ -1,10 +1,6 @@
 [package]
 name = "acton-macro"
-<<<<<<< HEAD
-version = "3.0.0-beta.1"
-=======
 version = "1.0.0"
->>>>>>> 7caa30fc
 edition = "2021"
 license = "Apache-2.0 OR MIT"
 description = "Acton Macro provides procedural macros that simplify the creation of messages and agents in the Acton framework, enabling more concise and expressive code."
@@ -17,5 +13,5 @@
 proc-macro = true
 
 [dependencies]
-syn = { version = "2.0.9", features = ["full"] }
-quote = "1.0.37"+syn = { version = "2.0.66", features = ["full"] }
+quote = "1.0"