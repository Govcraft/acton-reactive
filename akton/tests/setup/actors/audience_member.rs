/*
 *
 *  *
 *  * Copyright (c) 2024 Govcraft.
 *  *
 *  *  Licensed under the Business Source License, Version 1.1 (the "License");
 *  *  you may not use this file except in compliance with the License.
 *  *  You may obtain a copy of the License at
 *  *
 *  *      https://github.com/GovCraft/akton-framework/tree/main/LICENSES
 *  *
 *  *  Change Date: Three years from the release date of this version of the Licensed Work.
 *  *  Change License: Apache License, Version 2.0
 *  *
 *  *  Usage Limitations:
 *  *    - You may use the Licensed Work for non-production purposes only, such as internal testing, development, and experimentation.
 *  *    - You may not use the Licensed Work for any production or commercial purpose, including, but not limited to, the provision of any service to third parties, without a commercial use license from the Licensor, except as stated in the Exemptions section of the License.
 *  *
 *  *  Exemptions:
 *  *    - Open Source Projects licensed under an OSI-approved open source license.
 *  *    - Non-Profit Organizations using the Licensed Work for non-commercial purposes.
 *  *    - Small For-Profit Companies with annual gross revenues not exceeding $2,000,000 USD.
 *  *
 *  *  Unless required by applicable law or agreed to in writing, software
 *  *  distributed under the License is distributed on an "AS IS" BASIS,
 *  *  WITHOUT WARRANTIES OR CONDITIONS OF ANY KIND, either express or implied.
 *  *  See the License for the specific language governing permissions and
 *  *  limitations under the License.
 *  *
 *
 *
 */

// We'll create pool of audience member actors who will hear a joke told by the comedian
// They will randomly react to the jokes after which the Comedian will report on how many
// jokes landed and didn't land

use std::future::Future;
use std::pin::Pin;
use rand::Rng;
use async_trait::async_trait;
use akton_core::prelude::*;
use akton_macro::akton_actor;
use crate::setup::*;

#[akton_actor]
pub struct AudienceMember {
    pub jokes_told: usize,
    pub funny: usize,
    pub bombers: usize,
}

#[async_trait]
impl PooledActor for AudienceMember {
    // this trait function details what should happen for each member of the pool we are about to
    // create, it gets created when the parent actor calls spawn_with_pool
<<<<<<< HEAD
    async fn init(&self, name: String) -> anyhow::Result<Context> {

            let mut parent = Akton::<AudienceMember>::create_with_id(&name);
=======
    async fn initialize(&self, name: String, root: &Context) -> Context {
        let mut parent = root.supervise::<AudienceMember>(&name);
>>>>>>> 09ca0413
        parent.setup.act_on::<Joke>(|actor, _event| {
            let sender = &actor.new_parent_envelope();
            let mut random_choice = rand::thread_rng();
            let random_reaction = random_choice.gen_bool(0.5);
            if random_reaction {
                tracing::trace!("Send chuckle");
                let _ = sender.reply(AudienceReactionMsg::Chuckle, Some("audience".to_string()));
            } else {
                tracing::trace!("Send groan");
                let _ = sender.reply(AudienceReactionMsg::Groan, Some("audience".to_string()));
            }
        });
        let context = parent.activate(None).await?;
        Ok(context)
    }
}
<|MERGE_RESOLUTION|>--- conflicted
+++ resolved
@@ -1,80 +1,74 @@
-/*
- *
- *  *
- *  * Copyright (c) 2024 Govcraft.
- *  *
- *  *  Licensed under the Business Source License, Version 1.1 (the "License");
- *  *  you may not use this file except in compliance with the License.
- *  *  You may obtain a copy of the License at
- *  *
- *  *      https://github.com/GovCraft/akton-framework/tree/main/LICENSES
- *  *
- *  *  Change Date: Three years from the release date of this version of the Licensed Work.
- *  *  Change License: Apache License, Version 2.0
- *  *
- *  *  Usage Limitations:
- *  *    - You may use the Licensed Work for non-production purposes only, such as internal testing, development, and experimentation.
- *  *    - You may not use the Licensed Work for any production or commercial purpose, including, but not limited to, the provision of any service to third parties, without a commercial use license from the Licensor, except as stated in the Exemptions section of the License.
- *  *
- *  *  Exemptions:
- *  *    - Open Source Projects licensed under an OSI-approved open source license.
- *  *    - Non-Profit Organizations using the Licensed Work for non-commercial purposes.
- *  *    - Small For-Profit Companies with annual gross revenues not exceeding $2,000,000 USD.
- *  *
- *  *  Unless required by applicable law or agreed to in writing, software
- *  *  distributed under the License is distributed on an "AS IS" BASIS,
- *  *  WITHOUT WARRANTIES OR CONDITIONS OF ANY KIND, either express or implied.
- *  *  See the License for the specific language governing permissions and
- *  *  limitations under the License.
- *  *
- *
- *
- */
-
-// We'll create pool of audience member actors who will hear a joke told by the comedian
-// They will randomly react to the jokes after which the Comedian will report on how many
-// jokes landed and didn't land
-
-use std::future::Future;
-use std::pin::Pin;
-use rand::Rng;
-use async_trait::async_trait;
-use akton_core::prelude::*;
-use akton_macro::akton_actor;
-use crate::setup::*;
-
-#[akton_actor]
-pub struct AudienceMember {
-    pub jokes_told: usize,
-    pub funny: usize,
-    pub bombers: usize,
-}
-
-#[async_trait]
-impl PooledActor for AudienceMember {
-    // this trait function details what should happen for each member of the pool we are about to
-    // create, it gets created when the parent actor calls spawn_with_pool
-<<<<<<< HEAD
-    async fn init(&self, name: String) -> anyhow::Result<Context> {
-
-            let mut parent = Akton::<AudienceMember>::create_with_id(&name);
-=======
-    async fn initialize(&self, name: String, root: &Context) -> Context {
-        let mut parent = root.supervise::<AudienceMember>(&name);
->>>>>>> 09ca0413
-        parent.setup.act_on::<Joke>(|actor, _event| {
-            let sender = &actor.new_parent_envelope();
-            let mut random_choice = rand::thread_rng();
-            let random_reaction = random_choice.gen_bool(0.5);
-            if random_reaction {
-                tracing::trace!("Send chuckle");
-                let _ = sender.reply(AudienceReactionMsg::Chuckle, Some("audience".to_string()));
-            } else {
-                tracing::trace!("Send groan");
-                let _ = sender.reply(AudienceReactionMsg::Groan, Some("audience".to_string()));
-            }
-        });
-        let context = parent.activate(None).await?;
-        Ok(context)
-    }
-}
+/*
+ *
+ *  *
+ *  * Copyright (c) 2024 Govcraft.
+ *  *
+ *  *  Licensed under the Business Source License, Version 1.1 (the "License");
+ *  *  you may not use this file except in compliance with the License.
+ *  *  You may obtain a copy of the License at
+ *  *
+ *  *      https://github.com/GovCraft/akton-framework/tree/main/LICENSES
+ *  *
+ *  *  Change Date: Three years from the release date of this version of the Licensed Work.
+ *  *  Change License: Apache License, Version 2.0
+ *  *
+ *  *  Usage Limitations:
+ *  *    - You may use the Licensed Work for non-production purposes only, such as internal testing, development, and experimentation.
+ *  *    - You may not use the Licensed Work for any production or commercial purpose, including, but not limited to, the provision of any service to third parties, without a commercial use license from the Licensor, except as stated in the Exemptions section of the License.
+ *  *
+ *  *  Exemptions:
+ *  *    - Open Source Projects licensed under an OSI-approved open source license.
+ *  *    - Non-Profit Organizations using the Licensed Work for non-commercial purposes.
+ *  *    - Small For-Profit Companies with annual gross revenues not exceeding $2,000,000 USD.
+ *  *
+ *  *  Unless required by applicable law or agreed to in writing, software
+ *  *  distributed under the License is distributed on an "AS IS" BASIS,
+ *  *  WITHOUT WARRANTIES OR CONDITIONS OF ANY KIND, either express or implied.
+ *  *  See the License for the specific language governing permissions and
+ *  *  limitations under the License.
+ *  *
+ *
+ *
+ */
+
+// We'll create pool of audience member actors who will hear a joke told by the comedian
+// They will randomly react to the jokes after which the Comedian will report on how many
+// jokes landed and didn't land
+
+use std::future::Future;
+use std::pin::Pin;
+use rand::Rng;
+use async_trait::async_trait;
+use akton_core::prelude::*;
+use akton_macro::akton_actor;
+use crate::setup::*;
+
+#[akton_actor]
+pub struct AudienceMember {
+    pub jokes_told: usize,
+    pub funny: usize,
+    pub bombers: usize,
+}
+
+#[async_trait]
+impl PooledActor for AudienceMember {
+    // this trait function details what should happen for each member of the pool we are about to
+    // create, it gets created when the parent actor calls spawn_with_pool
+    async fn initialize(&self, name: String, root: &Context) -> Context {
+        let mut parent = root.supervise::<AudienceMember>(&name);
+        parent.setup.act_on::<Joke>(|actor, _event| {
+            let sender = &actor.new_parent_envelope();
+            let mut random_choice = rand::thread_rng();
+            let random_reaction = random_choice.gen_bool(0.5);
+            if random_reaction {
+                tracing::trace!("Send chuckle");
+                let _ = sender.reply(AudienceReactionMsg::Chuckle, Some("audience".to_string()));
+            } else {
+                tracing::trace!("Send groan");
+                let _ = sender.reply(AudienceReactionMsg::Groan, Some("audience".to_string()));
+            }
+        });
+        let context = parent.activate(None).await?;
+        Ok(context)
+    }
+}