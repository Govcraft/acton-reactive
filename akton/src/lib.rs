--- conflicted
+++ resolved
@@ -11,7 +11,6 @@
  *  *
  *  *  Change Date: Three years from the release date of this version of the Licensed Work.
  *  *  Change License: Apache License, Version 2.0
-<<<<<<< HEAD
  *  *
  *  *  Usage Limitations:
  *  *    - You may use the Licensed Work for non-production purposes only, such as internal testing, development, and experimentation.
@@ -22,18 +21,6 @@
  *  *    - Non-Profit Organizations using the Licensed Work for non-commercial purposes.
  *  *    - Small For-Profit Companies with annual gross revenues not exceeding $2,000,000 USD.
  *  *
-=======
- *  *
- *  *  Usage Limitations:
- *  *    - You may use the Licensed Work for non-production purposes only, such as internal testing, development, and experimentation.
- *  *    - You may not use the Licensed Work for any production or commercial purpose, including, but not limited to, the provision of any service to third parties, without a commercial use license from the Licensor, except as stated in the Exemptions section of the License.
- *  *
- *  *  Exemptions:
- *  *    - Open Source Projects licensed under an OSI-approved open source license.
- *  *    - Non-Profit Organizations using the Licensed Work for non-commercial purposes.
- *  *    - Small For-Profit Companies with annual gross revenues not exceeding $2,000,000 USD.
- *  *
->>>>>>> c2d3eadb
  *  *  Unless required by applicable law or agreed to in writing, software
  *  *  distributed under the License is distributed on an "AS IS" BASIS,
  *  *  WITHOUT WARRANTIES OR CONDITIONS OF ANY KIND, either express or implied.
