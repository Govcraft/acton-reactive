--- conflicted
+++ resolved
@@ -1,46 +1,38 @@
-/*
- *
- *  * Copyright (c) 2024 Govcraft.
- *  *
- *  * Licensed under the Apache License, Version 2.0 (the "License");
- *  * you may not use this file except in compliance with the License.
- *  * You may obtain a copy of the License at
- *  *
- *  *     http://www.apache.org/licenses/LICENSE-2.0
- *  *
- *  * Unless required by applicable law or agreed to in writing, software
- *  * distributed under the License is distributed on an "AS IS" BASIS,
- *  * WITHOUT WARRANTIES OR CONDITIONS OF ANY KIND, either express or implied.
- *  * See the License for the specific language governing permissions and
- *  * limitations under the License.
- *
- *
- */
-
-use std::time::SystemTime;
-use crate::traits::QuasarMessage;
-use static_assertions::assert_impl_all;
-
-#[derive(Debug)]
-pub struct Envelope {
-<<<<<<< HEAD
-    pub message: Box<dyn QuasarMessage + Send + 'static>,
-=======
-    pub message: Box<dyn QuasarMessage + Send + Sync + 'static>,
->>>>>>> 9985cb71
-    pub sent_time: SystemTime,
-}
-
-impl Envelope {
-<<<<<<< HEAD
-    pub fn new(message: Box<dyn QuasarMessage + Send + 'static>) -> Self {
-=======
-    pub fn new(message: Box<dyn QuasarMessage + Sync + Send + 'static>) -> Self {
->>>>>>> 9985cb71
-        Envelope {
-            message,
-            sent_time: SystemTime::now(),
-        }
-    }
-}
+/*
+ *
+ *  * Copyright (c) 2024 Govcraft.
+ *  *
+ *  * Licensed under the Apache License, Version 2.0 (the "License");
+ *  * you may not use this file except in compliance with the License.
+ *  * You may obtain a copy of the License at
+ *  *
+ *  *     http://www.apache.org/licenses/LICENSE-2.0
+ *  *
+ *  * Unless required by applicable law or agreed to in writing, software
+ *  * distributed under the License is distributed on an "AS IS" BASIS,
+ *  * WITHOUT WARRANTIES OR CONDITIONS OF ANY KIND, either express or implied.
+ *  * See the License for the specific language governing permissions and
+ *  * limitations under the License.
+ *
+ *
+ */
+
+use std::time::SystemTime;
+use crate::traits::QuasarMessage;
+use static_assertions::assert_impl_all;
+
+#[derive(Debug)]
+pub struct Envelope {
+    pub message: Box<dyn QuasarMessage + Send + Sync + 'static>,
+    pub sent_time: SystemTime,
+}
+
+impl Envelope {
+    pub fn new(message: Box<dyn QuasarMessage + Sync + Send + 'static>) -> Self {
+        Envelope {
+            message,
+            sent_time: SystemTime::now(),
+        }
+    }
+}
 assert_impl_all!(Envelope: Send);