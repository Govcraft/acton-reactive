/*
 *
 *  * Copyright (c) 2024 Govcraft.
 *  *
 *  * Licensed under the Apache License, Version 2.0 (the "License");
 *  * you may not use this file except in compliance with the License.
 *  * You may obtain a copy of the License at
 *  *
 *  *     http://www.apache.org/licenses/LICENSE-2.0
 *  *
 *  * Unless required by applicable law or agreed to in writing, software
 *  * distributed under the License is distributed on an "AS IS" BASIS,
 *  * WITHOUT WARRANTIES OR CONDITIONS OF ANY KIND, either express or implied.
 *  * See the License for the specific language governing permissions and
 *  * limitations under the License.
 *
 *
 */
mod message_error;
pub use message_error::MessageError;
<<<<<<< HEAD
pub use actor_pool::*;
=======
>>>>>>> 9985cb71
// pub use pool_proxy::PoolProxy;
mod event_record;
pub use event_record::EventRecord;
mod outbound_envelope;
pub use outbound_envelope::OutboundEnvelope;

mod envelope;
pub use envelope::Envelope;
mod system;
pub use system::System;

mod types;
pub use types::*;

mod idle;
pub use idle::Idle;

mod awake;
pub use awake::Awake;

mod signal;
pub use signal::SystemSignal;

mod context;
pub use context::Context;

mod actor;

pub use actor::Actor;<|MERGE_RESOLUTION|>--- conflicted
+++ resolved
@@ -1,53 +1,49 @@
-/*
- *
- *  * Copyright (c) 2024 Govcraft.
- *  *
- *  * Licensed under the Apache License, Version 2.0 (the "License");
- *  * you may not use this file except in compliance with the License.
- *  * You may obtain a copy of the License at
- *  *
- *  *     http://www.apache.org/licenses/LICENSE-2.0
- *  *
- *  * Unless required by applicable law or agreed to in writing, software
- *  * distributed under the License is distributed on an "AS IS" BASIS,
- *  * WITHOUT WARRANTIES OR CONDITIONS OF ANY KIND, either express or implied.
- *  * See the License for the specific language governing permissions and
- *  * limitations under the License.
- *
- *
- */
-mod message_error;
-pub use message_error::MessageError;
-<<<<<<< HEAD
-pub use actor_pool::*;
-=======
->>>>>>> 9985cb71
-// pub use pool_proxy::PoolProxy;
-mod event_record;
-pub use event_record::EventRecord;
-mod outbound_envelope;
-pub use outbound_envelope::OutboundEnvelope;
-
-mod envelope;
-pub use envelope::Envelope;
-mod system;
-pub use system::System;
-
-mod types;
-pub use types::*;
-
-mod idle;
-pub use idle::Idle;
-
-mod awake;
-pub use awake::Awake;
-
-mod signal;
-pub use signal::SystemSignal;
-
-mod context;
-pub use context::Context;
-
-mod actor;
-
+/*
+ *
+ *  * Copyright (c) 2024 Govcraft.
+ *  *
+ *  * Licensed under the Apache License, Version 2.0 (the "License");
+ *  * you may not use this file except in compliance with the License.
+ *  * You may obtain a copy of the License at
+ *  *
+ *  *     http://www.apache.org/licenses/LICENSE-2.0
+ *  *
+ *  * Unless required by applicable law or agreed to in writing, software
+ *  * distributed under the License is distributed on an "AS IS" BASIS,
+ *  * WITHOUT WARRANTIES OR CONDITIONS OF ANY KIND, either express or implied.
+ *  * See the License for the specific language governing permissions and
+ *  * limitations under the License.
+ *
+ *
+ */
+mod message_error;
+pub use message_error::MessageError;
+// pub use pool_proxy::PoolProxy;
+mod event_record;
+pub use event_record::EventRecord;
+mod outbound_envelope;
+pub use outbound_envelope::OutboundEnvelope;
+
+mod envelope;
+pub use envelope::Envelope;
+mod system;
+pub use system::System;
+
+mod types;
+pub use types::*;
+
+mod idle;
+pub use idle::Idle;
+
+mod awake;
+pub use awake::Awake;
+
+mod signal;
+pub use signal::SystemSignal;
+
+mod context;
+pub use context::Context;
+
+mod actor;
+
 pub use actor::Actor;