--- conflicted
+++ resolved
@@ -1,80 +1,59 @@
-/*
- *
- *  * Copyright (c) 2024 Govcraft.
- *  *
- *  * Licensed under the Apache License, Version 2.0 (the "License");
- *  * you may not use this file except in compliance with the License.
- *  * You may obtain a copy of the License at
- *  *
- *  *     http://www.apache.org/licenses/LICENSE-2.0
- *  *
- *  * Unless required by applicable law or agreed to in writing, software
- *  * distributed under the License is distributed on an "AS IS" BASIS,
- *  * WITHOUT WARRANTIES OR CONDITIONS OF ANY KIND, either express or implied.
- *  * See the License for the specific language governing permissions and
- *  * limitations under the License.
- *
- *
- */
-
-use std::any::TypeId;
-use std::fmt::Debug;
-use std::future::Future;
-use std::pin::Pin;
-use std::sync::Arc;
-use std::sync::atomic::AtomicBool;
-
-use dashmap::DashMap;
-use tokio::sync::mpsc::{Receiver, Sender};
-use tokio::sync::Mutex;
-use crate::traits::{QuasarMessage, SystemMessage};
-use crate::common::{Actor, Awake, Context, Envelope};
-
-<<<<<<< HEAD
-=======
-pub type ReactorMap<T> = DashMap<TypeId, ReactorItem<T>>;
-
->>>>>>> 9985cb71
-pub enum ReactorItem<T: Default + Send + Debug + 'static> {
-    Signal(Box<SignalReactor<T>>),
-    Message(Box<MessageReactor<T>>),
-    Future(Box<FutReactor<T>>),
-}
-
-<<<<<<< HEAD
-pub type ReactorMap<T> = DashMap<TypeId, ReactorItem<T>>;
-
-//region Common Types
-pub type SignalReactor<State> = dyn for<'a, 'b> Fn(Actor<Awake<State>, State>, &dyn QuasarMessage) -> Pin<Box<dyn Future<Output=()> + Send + 'static>> + Send + 'static;
-pub type SignalReactorMap<T> = DashMap<TypeId, Box<SignalReactor<T>>>;
-pub type InboundSignalChannel = Receiver<Box<dyn SystemMessage>>;
-pub type OutboundSignalChannel = Sender<Box<dyn SystemMessage>>;
-
-pub type MessageReactorMap<T> = DashMap<TypeId, Box<MessageReactor<T>>>;
-pub type MessageReactor<State> = dyn for<'a, 'b> Fn(&mut Actor<Awake<State>, State>, &'b Envelope) + Send + 'static;
-pub type Fut = Pin<Box<dyn Future<Output=()> + Send + 'static>>;
-pub type FutReactor<State> = dyn for<'a, 'b> Fn(&mut Actor<Awake<State>, State>, &'b Envelope) -> Fut + Send + 'static;
-pub type BoxFutReactor<T> = Box<FutReactor<T>>;
-pub type PinBoxFutReactor<T> = Pin<BoxFutReactor<T>>;
-pub type FutReactorMap<State> = DashMap<TypeId, Box<dyn Fn(&mut Actor<Awake<State>, State>, &Envelope) -> Pin<Box<dyn Future<Output=()> + Send>> + Send>>;
-=======
-pub type MessageReactor<State> = dyn for<'a, 'b> Fn(&mut Actor<Awake<State>, State>, &'b Envelope) + Send + Sync + 'static;
-
-pub type SignalReactor<State> = dyn for<'a, 'b> Fn(&mut Actor<Awake<State>, State>, &dyn QuasarMessage) -> Fut + Send + Sync + 'static;
-pub type FutReactor<State> = dyn for<'a, 'b> Fn(&mut Actor<Awake<State>, State>, &'b Envelope) -> Fut + Send + Sync + 'static;
-
-
-pub type Fut = Pin<Box<dyn Future<Output=()> + Sync + Send + 'static>>;
-// pub type BoxFutReactor<T> = Box<FutReactor<T>>;
-// pub type PinBoxFutReactor<T> = Pin<BoxFutReactor<T>>;
-
-
->>>>>>> 9985cb71
-pub type OutboundChannel = Sender<Envelope>;
-pub type InboundChannel = Receiver<Envelope>;
-pub type StopSignal = AtomicBool;
-
-pub type ContextPool = DashMap<String, Context>;
-pub type ActorPool = DashMap<String, ContextPool>;
-pub type LifecycleReactor<T, State> = dyn Fn(&Actor<T, State>) + Send;
-pub type IdleLifecycleReactor<T, State> = dyn Fn(&Actor<T, State>) + Send;
+/*
+ *
+ *  * Copyright (c) 2024 Govcraft.
+ *  *
+ *  * Licensed under the Apache License, Version 2.0 (the "License");
+ *  * you may not use this file except in compliance with the License.
+ *  * You may obtain a copy of the License at
+ *  *
+ *  *     http://www.apache.org/licenses/LICENSE-2.0
+ *  *
+ *  * Unless required by applicable law or agreed to in writing, software
+ *  * distributed under the License is distributed on an "AS IS" BASIS,
+ *  * WITHOUT WARRANTIES OR CONDITIONS OF ANY KIND, either express or implied.
+ *  * See the License for the specific language governing permissions and
+ *  * limitations under the License.
+ *
+ *
+ */
+
+use std::any::TypeId;
+use std::fmt::Debug;
+use std::future::Future;
+use std::pin::Pin;
+use std::sync::Arc;
+use std::sync::atomic::AtomicBool;
+
+use dashmap::DashMap;
+use tokio::sync::mpsc::{Receiver, Sender};
+use tokio::sync::Mutex;
+use crate::traits::{QuasarMessage, SystemMessage};
+use crate::common::{Actor, Awake, Context, Envelope};
+
+pub type ReactorMap<T> = DashMap<TypeId, ReactorItem<T>>;
+
+pub enum ReactorItem<T: Default + Send + Debug + 'static> {
+    Signal(Box<SignalReactor<T>>),
+    Message(Box<MessageReactor<T>>),
+    Future(Box<FutReactor<T>>),
+}
+
+pub type MessageReactor<State> = dyn for<'a, 'b> Fn(&mut Actor<Awake<State>, State>, &'b Envelope) + Send + Sync + 'static;
+
+pub type SignalReactor<State> = dyn for<'a, 'b> Fn(&mut Actor<Awake<State>, State>, &dyn QuasarMessage) -> Fut + Send + Sync + 'static;
+pub type FutReactor<State> = dyn for<'a, 'b> Fn(&mut Actor<Awake<State>, State>, &'b Envelope) -> Fut + Send + Sync + 'static;
+
+
+pub type Fut = Pin<Box<dyn Future<Output=()> + Sync + Send + 'static>>;
+// pub type BoxFutReactor<T> = Box<FutReactor<T>>;
+// pub type PinBoxFutReactor<T> = Pin<BoxFutReactor<T>>;
+
+
+pub type OutboundChannel = Sender<Envelope>;
+pub type InboundChannel = Receiver<Envelope>;
+pub type StopSignal = AtomicBool;
+
+pub type ContextPool = DashMap<String, Context>;
+pub type ActorPool = DashMap<String, ContextPool>;
+pub type LifecycleReactor<T, State> = dyn Fn(&Actor<T, State>) + Send;
+pub type IdleLifecycleReactor<T, State> = dyn Fn(&Actor<T, State>) + Send;