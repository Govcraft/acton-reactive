--- conflicted
+++ resolved
@@ -17,7 +17,7 @@
 use std::future::Future;
 use std::hash::{Hash, Hasher};
 
-use acton_ern::Ern;
+use acton_ern::{Ern};
 use async_trait::async_trait;
 use dashmap::DashMap;
 use tokio::sync::mpsc;
@@ -150,11 +150,6 @@
 
 /// Implements the `Broker` trait, allowing broadcasting via the associated broker.
 impl Broker for AgentHandle {
-<<<<<<< HEAD
-    #[instrument(skip(self), name = "broadcast")]
-    fn broadcast(&self, message: impl ActonMessage) -> impl Future<Output = ()> + Send + Sync + '_ {
-        trace!("Looking for a broker to broadcast message.");
-=======
     /// Sends a message to the associated system broker for broadcasting.
     ///
     /// This method wraps the provided `message` in a [`BrokerRequest`] and sends it
@@ -166,7 +161,6 @@
     /// * `message`: The message payload (must implement `ActonMessage`) to be broadcast.
     fn broadcast(&self, message: impl ActonMessage) -> impl Future<Output=()> + Send + Sync + '_ {
         trace!("Attempting broadcast via handle: {}", self.id);
->>>>>>> 7caa30fc
         async move {
             if let Some(broker_handle) = self.broker.as_ref() {
                 trace!("Broker found for handle {}, sending BrokerRequest", self.id);
@@ -202,14 +196,8 @@
     /// An [`OutboundEnvelope`] with the `return_address` set to this agent's address.
     #[instrument(skip(self))]
     fn create_envelope(&self, recipient_address: Option<MessageAddress>) -> OutboundEnvelope {
-<<<<<<< HEAD
-        trace!("self id is {}", self.id);
-        let return_address = self.reply_address();
-        trace!("return_address is {}", return_address.sender.root);
-=======
         let return_address = self.reply_address();
         trace!(sender = %return_address.sender.root, recipient = ?recipient_address.as_ref().map(|r| r.sender.root.as_str()), "Creating envelope");
->>>>>>> 7caa30fc
         if let Some(recipient) = recipient_address {
             OutboundEnvelope::new_with_recipient(return_address, recipient)
         } else {
@@ -237,20 +225,12 @@
     /// * `Some(AgentHandle)`: If a direct child with the matching `Ern` is found.
     /// * `None`: If no direct child with the specified `Ern` exists.
     #[instrument(skip(self))]
-<<<<<<< HEAD
-    fn find_child(&self, arn: &Ern) -> Option<AgentHandle> {
-        trace!("Searching for child with ARN: {}", arn);
-        self.children
-            .get(&arn.to_string())
-            .map(|item| item.value().clone())
-=======
     fn find_child(&self, ern: &Ern) -> Option<AgentHandle> {
         trace!("Searching for child with ERN: {}", ern);
         // Access the DashMap using the ERN's string representation as the key.
         self.children.get(&ern.to_string()).map(|entry|
             entry.value().clone() // Clone the handle if found
         )
->>>>>>> 7caa30fc
     }
 
     /// Returns a clone of the agent's task tracker.
@@ -295,12 +275,7 @@
     /// is already closed).
     #[allow(clippy::manual_async_fn)] // Keep async_trait style
     #[instrument(skip(self))]
-<<<<<<< HEAD
-    /// Suspends the actor.
-    fn stop(&self) -> impl Future<Output = anyhow::Result<()>> + Send + Sync + '_ {
-=======
     fn stop(&self) -> impl Future<Output=anyhow::Result<()>> + Send + Sync + '_ {
->>>>>>> 7caa30fc
         async move {
             let tracker = self.tracker();
             // Create an envelope to send the signal from self to self.
