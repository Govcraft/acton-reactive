/*
 * Copyright (c) 2024. Govcraft
 *
 * Licensed under either of
 *   * Apache License, Version 2.0 (the "License");
 *     you may not use this file except in compliance with the License.
 *     You may obtain a copy of the License at http://www.apache.org/licenses/LICENSE-2.0
 *   * MIT license: http://opensource.org/licenses/MIT
 *
 * Unless required by applicable law or agreed to in writing, software
 * distributed under the License is distributed on an "AS IS" BASIS,
 * WITHOUT WARRANTIES OR CONDITIONS OF ANY KIND, either express or implied.
 * See the applicable License for the specific language governing permissions and
 * limitations under that License.
 */
use std::fmt::Debug;

/// Represents system-level signals used to manage agent lifecycles.
///
/// These signals are distinct from regular application messages and are typically
/// handled internally by the Acton framework or specific agent implementations
/// to control behavior like termination.
///
/// This enum is marked `#[non_exhaustive]` to indicate that more signal types
/// may be added in future versions without constituting a breaking change.
#[derive(Debug, Clone, PartialEq, Eq)] // Added PartialEq, Eq for potential use
#[non_exhaustive]
pub enum SystemSignal {
    /// Instructs an agent to initiate a graceful shutdown.
    ///
    /// Upon receiving `Terminate`, an agent should:
    /// 1. Stop accepting new work (if applicable).
    /// 2. Complete any in-progress tasks.
    /// 3. Signal its children to terminate.
    /// 4. Wait for children to terminate.
    /// 5. Clean up its own resources.
    /// 6. Stop its message processing loop.
    ///
    /// The exact shutdown sequence is managed by the agent's `wake` loop and
    /// the `stop` method on its [`AgentHandle`](crate::common::AgentHandle).
    Terminate,
    // Other potential signals (commented out in original code):
    // Wake, Recreate, Suspend, Resume, Supervise, Watch, Unwatch, Failed,
}

<<<<<<< HEAD
// impl SystemSignal {
//     /// Returns a string representation of the SystemSignal.
//     ///
//     /// This method is useful for logging and debugging purposes.
//     ///
//     /// # Returns
//     ///
//     /// A string slice representing the signal.
=======
// The original file had no methods, but if an `as_str` or similar were needed:
// impl SystemSignal {
//     /// Returns a string representation of the signal variant.
>>>>>>> 7caa30fc
//     pub fn as_str(&self) -> &'static str {
//         match self {
//             SystemSignal::Terminate => "Terminate",
//         }
//     }
// }<|MERGE_RESOLUTION|>--- conflicted
+++ resolved
@@ -43,20 +43,9 @@
     // Wake, Recreate, Suspend, Resume, Supervise, Watch, Unwatch, Failed,
 }
 
-<<<<<<< HEAD
-// impl SystemSignal {
-//     /// Returns a string representation of the SystemSignal.
-//     ///
-//     /// This method is useful for logging and debugging purposes.
-//     ///
-//     /// # Returns
-//     ///
-//     /// A string slice representing the signal.
-=======
 // The original file had no methods, but if an `as_str` or similar were needed:
 // impl SystemSignal {
 //     /// Returns a string representation of the signal variant.
->>>>>>> 7caa30fc
 //     pub fn as_str(&self) -> &'static str {
 //         match self {
 //             SystemSignal::Terminate => "Terminate",
