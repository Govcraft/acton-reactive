--- conflicted
+++ resolved
@@ -39,13 +39,9 @@
 
 // Re-export key types for easier access within the crate and potentially the prelude.
 pub use agent_config::AgentConfig;
-pub use managed_agent::started::Started;
 pub use managed_agent::Idle;
 pub use managed_agent::ManagedAgent;
-<<<<<<< HEAD
-=======
 pub use managed_agent::started::Started; // Note: `Started` is defined within a submodule
->>>>>>> 7caa30fc
 
 /// Contains the `ManagedAgent` struct and its state-specific implementations (`Idle`, `Started`).
 mod managed_agent;
